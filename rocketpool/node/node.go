package node

import (
	"fmt"
<<<<<<< HEAD
=======
	"io/ioutil"
	"math/big"
>>>>>>> 4c058f79
	"net/http"
	"os"
	"path/filepath"
	"sync"
	"time"

	"github.com/ethereum/go-ethereum/common"
	"github.com/fatih/color"
	"github.com/urfave/cli"

	"github.com/rocket-pool/smartnode/rocketpool/node/collectors"
	"github.com/rocket-pool/smartnode/shared/services"
	"github.com/rocket-pool/smartnode/shared/services/config"
	"github.com/rocket-pool/smartnode/shared/services/state"
	"github.com/rocket-pool/smartnode/shared/services/wallet/keystore/lighthouse"
	"github.com/rocket-pool/smartnode/shared/services/wallet/keystore/nimbus"
	"github.com/rocket-pool/smartnode/shared/services/wallet/keystore/prysm"
	"github.com/rocket-pool/smartnode/shared/services/wallet/keystore/teku"
	"github.com/rocket-pool/smartnode/shared/utils/log"
)

// Config
var tasksInterval, _ = time.ParseDuration("5m")
var taskCooldown, _ = time.ParseDuration("10s")

const (
	MaxConcurrentEth1Requests = 200

	ClaimRplRewardsColor         = color.FgGreen
	StakePrelaunchMinipoolsColor = color.FgBlue
	DownloadRewardsTreesColor    = color.FgGreen
	MetricsColor                 = color.FgHiYellow
	ManageFeeRecipientColor      = color.FgHiCyan
	PromoteMinipoolsColor        = color.FgMagenta
	ReduceBondAmountColor        = color.FgHiBlue
	ErrorColor                   = color.FgRed
	WarningColor                 = color.FgYellow
	UpdateColor                  = color.FgHiWhite
)

// Register node command
func RegisterCommands(app *cli.App, name string, aliases []string) {
	app.Commands = append(app.Commands, cli.Command{
		Name:    name,
		Aliases: aliases,
		Usage:   "Run Rocket Pool node activity daemon",
		Action: func(c *cli.Context) error {
			return run(c)
		},
	})
}

// Run daemon
func run(c *cli.Context) error {

	// Handle the initial fee recipient file deployment
	err := deployDefaultFeeRecipientFile(c)
	if err != nil {
		return err
	}

	// Clean up old fee recipient files
	err = removeLegacyFeeRecipientFiles(c)
	if err != nil {
		return err
	}

	// Configure
	configureHTTP()

	// Wait until node is registered
	if err := services.WaitNodeRegistered(c, true); err != nil {
		return err
	}

	// Get services
	cfg, err := services.GetConfig(c)
	if err != nil {
		return err
	}
	rp, err := services.GetRocketPool(c)
	if err != nil {
		return err
	}
	w, err := services.GetWallet(c)
	if err != nil {
		return err
	}
	bc, err := services.GetBeaconClient(c)
	if err != nil {
		return err
	}

	nodeAccount, err := w.GetNodeAccount()
	if err != nil {
		return fmt.Errorf("error getting node account: %w", err)
	}

	// Initialize loggers
	errorLog := log.NewColorLogger(ErrorColor)
	updateLog := log.NewColorLogger(UpdateColor)

	// Create the state manager
	m, err := state.NewNetworkStateManager(rp, cfg, rp.Client, bc, &updateLog)
	if err != nil {
		return err
	}
	stateLocker := collectors.NewStateLocker()

	// Initialize tasks
	manageFeeRecipient, err := newManageFeeRecipient(c, log.NewColorLogger(ManageFeeRecipientColor))
	if err != nil {
		return err
	}
	stakePrelaunchMinipools, err := newStakePrelaunchMinipools(c, log.NewColorLogger(StakePrelaunchMinipoolsColor))
	if err != nil {
		return err
	}
	promoteMinipools, err := newPromoteMinipools(c, log.NewColorLogger(PromoteMinipoolsColor))
	if err != nil {
		return err
	}
	downloadRewardsTrees, err := newDownloadRewardsTrees(c, log.NewColorLogger(DownloadRewardsTreesColor))
	if err != nil {
		return err
	}
	reduceBonds, err := newReduceBonds(c, log.NewColorLogger(ReduceBondAmountColor))
	if err != nil {
		return err
	}

	// Wait group to handle the various threads
	wg := new(sync.WaitGroup)
	wg.Add(2)

	// Run task loop
	isAtlasDeployedMasterFlag := false
	go func() {
		for {
			// Check the EC status
			err := services.WaitEthClientSynced(c, false) // Force refresh the primary / fallback EC status
			if err != nil {
				errorLog.Println(err)
				time.Sleep(taskCooldown)
				continue
			}

			// Check the BC status
			err = services.WaitBeaconClientSynced(c, false) // Force refresh the primary / fallback BC status
			if err != nil {
				errorLog.Println(err)
				time.Sleep(taskCooldown)
				continue
			}

			// Update the network state
			state, totalEffectiveStake, err := updateNetworkState(m, &updateLog, nodeAccount.Address)
			if err != nil {
				errorLog.Println(err)
				time.Sleep(taskCooldown)
				continue
			}
			stateLocker.UpdateState(state, totalEffectiveStake)

			// Check for Atlas
			if !isAtlasDeployedMasterFlag && state.IsAtlasDeployed {
				printAtlasMessage(&updateLog)
				isAtlasDeployedMasterFlag = true
			}

			// Manage the fee recipient for the node
			if err := manageFeeRecipient.run(state); err != nil {
				errorLog.Println(err)
			}
			time.Sleep(taskCooldown)

			// Run the rewards download check
			if err := downloadRewardsTrees.run(state); err != nil {
				errorLog.Println(err)
			}
			time.Sleep(taskCooldown)

			// Run the minipool stake check
			if err := stakePrelaunchMinipools.run(state); err != nil {
				errorLog.Println(err)
			}
			time.Sleep(taskCooldown)

			// Run the reduce bond check
			if err := reduceBonds.run(state); err != nil {
				errorLog.Println(err)
			}
			time.Sleep(taskCooldown)

			// Run the minipool promotion check
			if err := promoteMinipools.run(state); err != nil {
				errorLog.Println(err)
			}

			time.Sleep(tasksInterval)
		}
		wg.Done()
	}()

	// Run metrics loop
	go func() {
		err := runMetricsServer(c, log.NewColorLogger(MetricsColor), stateLocker)
		if err != nil {
			errorLog.Println(err)
		}
		wg.Done()
	}()

	// Wait for both threads to stop
	wg.Wait()
	return nil

}

// Configure HTTP transport settings
func configureHTTP() {

	// The watchtower daemon makes a large number of concurrent RPC requests to the Eth1 client
	// The HTTP transport is set to cache connections for future re-use equal to the maximum expected number of concurrent requests
	// This prevents issues related to memory consumption and address allowance from repeatedly opening and closing connections
	http.DefaultTransport.(*http.Transport).MaxIdleConnsPerHost = MaxConcurrentEth1Requests

}

// Copy the default fee recipient file into the proper location
func deployDefaultFeeRecipientFile(c *cli.Context) error {

	cfg, err := services.GetConfig(c)
	if err != nil {
		return err
	}

	feeRecipientPath := cfg.Smartnode.GetFeeRecipientFilePath()
	_, err = os.Stat(feeRecipientPath)
	if os.IsNotExist(err) {
		// Make sure the validators dir is created
		validatorsFolder := filepath.Dir(feeRecipientPath)
		err = os.MkdirAll(validatorsFolder, 0755)
		if err != nil {
			return fmt.Errorf("could not create validators directory: %w", err)
		}

		// Create the file
		var defaultFeeRecipientFileContents string
		if cfg.IsNativeMode {
			// Native mode needs an environment variable definition
			defaultFeeRecipientFileContents = fmt.Sprintf("%s=%s", config.FeeRecipientEnvVar, cfg.Smartnode.GetRethAddress().Hex())
		} else {
			// Docker and Hybrid just need the address itself
			defaultFeeRecipientFileContents = cfg.Smartnode.GetRethAddress().Hex()
		}
		err := os.WriteFile(feeRecipientPath, []byte(defaultFeeRecipientFileContents), 0664)
		if err != nil {
			return fmt.Errorf("could not write default fee recipient file to %s: %w", feeRecipientPath, err)
		}
	} else if err != nil {
		return fmt.Errorf("Error checking fee recipient file status: %w", err)
	}

	return nil

}

// Remove the old fee recipient files that were created in v1.5.0
func removeLegacyFeeRecipientFiles(c *cli.Context) error {

	legacyFeeRecipientFile := "rp-fee-recipient.txt"

	cfg, err := services.GetConfig(c)
	if err != nil {
		return err
	}

	validatorsFolder := cfg.Smartnode.GetValidatorKeychainPath()

	// Remove the legacy files
	keystoreDirs := []string{lighthouse.KeystoreDir, nimbus.KeystoreDir, prysm.KeystoreDir, teku.KeystoreDir}
	for _, keystoreDir := range keystoreDirs {
		oldFile := filepath.Join(validatorsFolder, keystoreDir, legacyFeeRecipientFile)
		_, err = os.Stat(oldFile)
		if !os.IsNotExist(err) {
			err = os.Remove(oldFile)
			if err != nil {
				fmt.Printf("NOTE: Couldn't remove old fee recipient file (%s): %s\nThis file is no longer used, you may remove it manually if you wish.\n", oldFile, err.Error())
			}
		}
	}

	return nil

}

// Check if Atlas has been deployed yet
func printAtlasMessage(log *log.ColorLogger) {
	log.Println(`
*       .
*      / \
*     |.'.|
*     |'.'|
*   ,'|   |'.
*  |,-'-|-'-.|
*   __|_| |         _        _      _____           _
*  | ___ \|        | |      | |    | ___ \         | |
*  | |_/ /|__   ___| | _____| |_   | |_/ /__   ___ | |
*  |    // _ \ / __| |/ / _ \ __|  |  __/ _ \ / _ \| |
*  | |\ \ (_) | (__|   <  __/ |_   | | | (_) | (_) | |
*  \_| \_\___/ \___|_|\_\___|\__|  \_|  \___/ \___/|_|
* +---------------------------------------------------+
* |    DECENTRALISED STAKING PROTOCOL FOR ETHEREUM    |
* +---------------------------------------------------+
*
* ================ Atlas has launched! ================
`)
}

// Update the latest network state at each cycle
func updateNetworkState(m *state.NetworkStateManager, log *log.ColorLogger, nodeAddress common.Address) (*state.NetworkState, *big.Int, error) {
	// Get the state of the network
	state, totalEffectiveStake, err := m.GetHeadStateForNode(nodeAddress)
	if err != nil {
		return nil, nil, fmt.Errorf("error updating network state: %w", err)
	}
	return state, totalEffectiveStake, nil
}<|MERGE_RESOLUTION|>--- conflicted
+++ resolved
@@ -2,11 +2,7 @@
 
 import (
 	"fmt"
-<<<<<<< HEAD
-=======
-	"io/ioutil"
 	"math/big"
->>>>>>> 4c058f79
 	"net/http"
 	"os"
 	"path/filepath"
