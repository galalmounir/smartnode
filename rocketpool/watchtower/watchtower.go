--- conflicted
+++ resolved
@@ -32,12 +32,9 @@
 	SubmitScrubMinipoolsColor        = color.FgHiGreen
 	ErrorColor                       = color.FgRed
 	MetricsColor                     = color.FgHiYellow
-<<<<<<< HEAD
 	SubmitRewardsTreeColor           = color.FgHiCyan
 	WarningColor                     = color.FgYellow
-=======
 	ProcessPenaltiesColor            = color.FgHiMagenta
->>>>>>> 3dcd4769
 )
 
 // Register watchtower command
@@ -102,20 +99,14 @@
 	if err != nil {
 		return err
 	}
-<<<<<<< HEAD
 	submitRewardsTree, err := newSubmitRewardsTree(c, log.NewColorLogger(SubmitRewardsTreeColor), errorLog)
 	if err != nil {
 		return err
 	}
-=======
 	processPenalties, err := newProcessPenalties(c, log.NewColorLogger(ProcessPenaltiesColor))
 	if err != nil {
 		return err
 	}
-
-	// Initialize error logger
-	errorLog := log.NewColorLogger(ErrorColor)
->>>>>>> 3dcd4769
 
 	intervalDelta := maxTasksInterval - minTasksInterval
 	secondsDelta := intervalDelta.Seconds()
