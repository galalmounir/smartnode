--- conflicted
+++ resolved
@@ -1,107 +1,58 @@
 package validator
 
 import (
-    "github.com/ethereum/go-ethereum/common"
-    "github.com/rocket-pool/smartnode/shared/types/eth2"
-    eth2types "github.com/wealdtech/go-eth2-types/v2"
+	"github.com/ethereum/go-ethereum/common"
+	"github.com/rocket-pool/smartnode/shared/types/eth2"
+	eth2types "github.com/wealdtech/go-eth2-types/v2"
 
-    "github.com/rocket-pool/smartnode/shared/services/beacon"
+	"github.com/rocket-pool/smartnode/shared/services/beacon"
 )
 
 // Deposit settings
 const DepositAmount = 16000000000 // gwei
 
-<<<<<<< HEAD
-// Deposit data
-type DepositData struct {
-	PublicKey             []byte `ssz-size:"48"`
-	WithdrawalCredentials []byte `ssz-size:"32"`
-	Amount                uint64
-	Signature             []byte `ssz-size:"96"`
-}
-=======
->>>>>>> 13c41cd3
-
 // Get deposit data & root for a given validator key and withdrawal credentials
 func GetDepositData(validatorKey *eth2types.BLSPrivateKey, withdrawalCredentials common.Hash, eth2Config beacon.Eth2Config) (eth2.DepositData, common.Hash, error) {
 
-<<<<<<< HEAD
 	// Build deposit data
-	depositData := DepositData{
+	dd := eth2.DepositDataNoSignature{
 		PublicKey:             validatorKey.PublicKey().Marshal(),
 		WithdrawalCredentials: withdrawalCredentials[:],
 		Amount:                DepositAmount,
 	}
 
 	// Get signing root
-	sr, err := ssz.SigningRoot(depositData)
+	or, err := dd.HashTreeRoot()
 	if err != nil {
-		return DepositData{}, common.Hash{}, err
+		return eth2.DepositData{}, common.Hash{}, err
+	}
+
+	sr := eth2.SigningRoot{
+		ObjectRoot: or[:],
+		Domain:     eth2types.Domain(eth2types.DomainDeposit, eth2Config.GenesisForkVersion, eth2types.ZeroGenesisValidatorsRoot),
 	}
 
 	// Get signing root with domain
-	srWithDomain, err := ssz.HashTreeRoot(signingRoot{
-		ObjectRoot: sr[:],
-		Domain:     eth2types.Domain(eth2types.DomainDeposit, eth2Config.GenesisForkVersion, eth2types.ZeroGenesisValidatorsRoot),
-	})
+	srHash, err := sr.HashTreeRoot()
 	if err != nil {
-		return DepositData{}, common.Hash{}, err
+		return eth2.DepositData{}, common.Hash{}, err
 	}
 
-	// Sign deposit data
-	depositData.Signature = validatorKey.Sign(srWithDomain[:]).Marshal()
+	// Build deposit data struct (with signature)
+	var depositData = eth2.DepositData{
+		PublicKey:             dd.PublicKey,
+		WithdrawalCredentials: dd.WithdrawalCredentials,
+		Amount:                dd.Amount,
+		Signature:             validatorKey.Sign(srHash[:]).Marshal(),
+	}
 
 	// Get deposit data root
-	depositDataRoot, err := ssz.HashTreeRoot(depositData)
+	depositDataRoot, err := depositData.HashTreeRoot()
 	if err != nil {
-		return DepositData{}, common.Hash{}, err
+		return eth2.DepositData{}, common.Hash{}, err
 	}
 
 	// Return
 	return depositData, depositDataRoot, nil
 
-}
-=======
-    // Build deposit data
-    dd := eth2.DepositDataNoSignature{
-        PublicKey: validatorKey.PublicKey().Marshal(),
-        WithdrawalCredentials: withdrawalCredentials[:],
-        Amount: DepositAmount,
-    }
-
-    // Get signing root
-    or, err := dd.HashTreeRoot()
-    if err != nil {
-        return eth2.DepositData{}, common.Hash{}, err
-    }
-
-    sr := eth2.SigningRoot{
-        ObjectRoot: or[:],
-        Domain: eth2types.Domain(eth2types.DomainDeposit, eth2Config.GenesisForkVersion, eth2types.ZeroGenesisValidatorsRoot),
-    }
-
-    // Get signing root with domain
-    srHash, err := sr.HashTreeRoot()
-    if err != nil {
-        return eth2.DepositData{}, common.Hash{}, err
-    }
-
-    // Build deposit data struct (with signature)
-    var depositData = eth2.DepositData{
-        PublicKey: dd.PublicKey,
-        WithdrawalCredentials: dd.WithdrawalCredentials,
-        Amount: dd.Amount,
-        Signature: validatorKey.Sign(srHash[:]).Marshal(),
-    }
-
-    // Get deposit data root
-    depositDataRoot, err := depositData.HashTreeRoot()
-    if err != nil {
-        return eth2.DepositData{}, common.Hash{}, err
-    }
-
-    // Return
-    return depositData, depositDataRoot, nil
-
-}
->>>>>>> 13c41cd3
+}