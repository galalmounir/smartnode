package nimbus

import (
	"bytes"
	"fmt"
	"strconv"
	"time"

	"github.com/ethereum/go-ethereum/common"
	rpc "github.com/ethereum/go-ethereum/rpc"
	"github.com/rocket-pool/rocketpool-go/types"
	eth2types "github.com/wealdtech/go-eth2-types/v2"
	"golang.org/x/sync/errgroup"

	"github.com/rocket-pool/smartnode/shared/services/beacon"
	"github.com/rocket-pool/smartnode/shared/utils/eth2"
	hexutil "github.com/rocket-pool/smartnode/shared/utils/hex"
)

// Config
const (
	RequestSyncStatusMethod          = "get_v1_node_syncing"
	RequestEth2ConfigMethod          = "get_v1_config_spec"
	RequestGenesisMethod             = "get_v1_beacon_genesis"
	RequestFinalityCheckpointsMethod = "get_v1_beacon_states_finality_checkpoints"
	RequestForkMethod                = "get_v1_beacon_states_fork"
	RequestValidatorsMethod          = "get_v1_beacon_states_stateId_validators_validatorId"
	RequestVoluntaryExitMethod       = "get_v1_beacon_pool_voluntary_exits"

	MaxRequestValidatorsCount = 600
)

// Nimbus client
type Client struct {
	client *rpc.Client
}

// Create new Nimbus client
func NewClient(providerAddress string) (*Client, error) {

	// Start the RPC connection
	client, err := rpc.DialHTTP("http://" + providerAddress)
	if err != nil {
		return nil, fmt.Errorf("Could not connect to Nimbus RPC server: %s", err)
	}
	return &Client{
		client: client,
	}, nil
}

// Close the client connection
func (c *Client) Close() {
	c.client.Close()
}

// Get the beacon client type
<<<<<<< HEAD
func (c *Client) GetClientType() beacon.BeaconClientType {
	return beacon.SplitProcess
=======
func (c *Client) GetClientType() (beacon.BeaconClientType) {
    return beacon.SingleProcess;
>>>>>>> cd4ef883
}

// Get the node's sync status
func (c *Client) GetSyncStatus() (beacon.SyncStatus, error) {

	// Get sync status
	syncStatus, err := c.getSyncStatus()
	if err != nil {
		return beacon.SyncStatus{}, err
	}

	// Return response
	isSyncing := (syncStatus.SyncDistance != 0)
	return beacon.SyncStatus{
		Syncing: isSyncing,
	}, nil

}

// Get the eth2 config
func (c *Client) GetEth2Config() (beacon.Eth2Config, error) {

	// Data
	var wg errgroup.Group
	var eth2Config Eth2ConfigResponse
	var genesis GenesisResponse

	// Get eth2 config
	wg.Go(func() error {
		var err error
		eth2Config, err = c.getEth2Config()
		return err
	})

	// Get genesis
	wg.Go(func() error {
		var err error
		genesis, err = c.getGenesis()
		return err
	})

	// Wait for data
	if err := wg.Wait(); err != nil {
		return beacon.Eth2Config{}, err
	}

	// Return response
	return beacon.Eth2Config{
		GenesisForkVersion:    genesis.GenesisForkVersion,
		GenesisValidatorsRoot: genesis.GenesisValidatorsRoot,
		GenesisEpoch:          0,
		GenesisTime:           uint64(genesis.GenesisTime),
		SecondsPerEpoch:       uint64(eth2Config.SecondsPerSlot * eth2Config.SlotsPerEpoch),
	}, nil

}

// Get the beacon head
func (c *Client) GetBeaconHead() (beacon.BeaconHead, error) {

	// Data
	var wg errgroup.Group
	var eth2Config beacon.Eth2Config
	var finalityCheckpoints FinalityCheckpointsResponse

	// Get eth2 config
	wg.Go(func() error {
		var err error
		eth2Config, err = c.GetEth2Config()
		return err
	})

	// Get finality checkpoints
	wg.Go(func() error {
		var err error
		finalityCheckpoints, err = c.getFinalityCheckpoints("head")
		return err
	})

	// Wait for data
	if err := wg.Wait(); err != nil {
		return beacon.BeaconHead{}, err
	}

	// Return response
	return beacon.BeaconHead{
		Epoch:                  eth2.EpochAt(eth2Config, uint64(time.Now().Unix())),
		FinalizedEpoch:         uint64(finalityCheckpoints.Finalized.Epoch),
		JustifiedEpoch:         uint64(finalityCheckpoints.CurrentJustified.Epoch),
		PreviousJustifiedEpoch: uint64(finalityCheckpoints.PreviousJustified.Epoch),
	}, nil

}

// Get a validator's status
func (c *Client) GetValidatorStatus(pubkey types.ValidatorPubkey, opts *beacon.ValidatorStatusOptions) (beacon.ValidatorStatus, error) {

	// Get validator
	validators, err := c.getValidatorsByOpts([]types.ValidatorPubkey{pubkey}, opts)
	if err != nil {
		return beacon.ValidatorStatus{}, err
	}
	if len(validators) == 0 {
		return beacon.ValidatorStatus{}, nil
	}
	validator := validators[0]

	// Return response
	return beacon.ValidatorStatus{
		Pubkey:                     types.BytesToValidatorPubkey(validator.Validator.Pubkey),
		WithdrawalCredentials:      common.BytesToHash(validator.Validator.WithdrawalCredentials),
		Balance:                    uint64(validator.Balance),
		EffectiveBalance:           uint64(validator.Validator.EffectiveBalance),
		Slashed:                    validator.Validator.Slashed,
		ActivationEligibilityEpoch: uint64(validator.Validator.ActivationEligibilityEpoch),
		ActivationEpoch:            uint64(validator.Validator.ActivationEpoch),
		ExitEpoch:                  uint64(validator.Validator.ExitEpoch),
		WithdrawableEpoch:          uint64(validator.Validator.WithdrawableEpoch),
		Exists:                     true,
	}, nil

}

// Get multiple validators' statuses
func (c *Client) GetValidatorStatuses(pubkeys []types.ValidatorPubkey, opts *beacon.ValidatorStatusOptions) (map[types.ValidatorPubkey]beacon.ValidatorStatus, error) {

	// Get validators
	validators, err := c.getValidatorsByOpts(pubkeys, opts)
	if err != nil {
		return map[types.ValidatorPubkey]beacon.ValidatorStatus{}, err
	}

	// Build validator status map
	statuses := make(map[types.ValidatorPubkey]beacon.ValidatorStatus)
	for _, validator := range validators {

		// Get validator pubkey
		pubkey := types.BytesToValidatorPubkey(validator.Validator.Pubkey)

		// Add status
		statuses[pubkey] = beacon.ValidatorStatus{
			Pubkey:                     types.BytesToValidatorPubkey(validator.Validator.Pubkey),
			WithdrawalCredentials:      common.BytesToHash(validator.Validator.WithdrawalCredentials),
			Balance:                    uint64(validator.Balance),
			EffectiveBalance:           uint64(validator.Validator.EffectiveBalance),
			Slashed:                    validator.Validator.Slashed,
			ActivationEligibilityEpoch: uint64(validator.Validator.ActivationEligibilityEpoch),
			ActivationEpoch:            uint64(validator.Validator.ActivationEpoch),
			ExitEpoch:                  uint64(validator.Validator.ExitEpoch),
			WithdrawableEpoch:          uint64(validator.Validator.WithdrawableEpoch),
			Exists:                     true,
		}

	}

	// Return
	return statuses, nil

}

// Get a validator's index
func (c *Client) GetValidatorIndex(pubkey types.ValidatorPubkey) (uint64, error) {

	// Get validator
	validators, err := c.getValidatorsByOpts([]types.ValidatorPubkey{pubkey}, nil)
	if err != nil {
		return 0, err
	}
	if len(validators) == 0 {
		return 0, fmt.Errorf("Validator %s index not found.", pubkey.Hex())
	}
	validator := validators[0]

	// Return validator index
	return uint64(validator.Index), nil

}

// Get domain data for a domain type at a given epoch
func (c *Client) GetDomainData(domainType []byte, epoch uint64) ([]byte, error) {

	// Data
	var wg errgroup.Group
	var genesis GenesisResponse
	var fork ForkResponse

	// Get genesis
	wg.Go(func() error {
		var err error
		genesis, err = c.getGenesis()
		return err
	})

	// Get fork
	wg.Go(func() error {
		var err error
		fork, err = c.getFork("head")
		return err
	})

	// Wait for data
	if err := wg.Wait(); err != nil {
		return []byte{}, err
	}

	// Get fork version
	var forkVersion []byte
	if epoch < uint64(fork.Epoch) {
		forkVersion = fork.PreviousVersion
	} else {
		forkVersion = fork.CurrentVersion
	}

	// Compute & return domain
	var dt [4]byte
	copy(dt[:], domainType[:])
	return eth2types.Domain(dt, forkVersion, genesis.GenesisValidatorsRoot), nil

}

// Perform a voluntary exit on a validator
func (c *Client) ExitValidator(validatorIndex, epoch uint64, signature types.ValidatorSignature) error {
	return c.postVoluntaryExit(VoluntaryExitRequest{
		Message: VoluntaryExitMessage{
			Epoch:          epoch,
			ValidatorIndex: validatorIndex,
		},
		Signature: signature.Bytes(),
	})
}

// Get sync status
func (c *Client) getSyncStatus() (SyncStatusResponse, error) {
	var syncStatus SyncStatusResponse
	if err := c.client.Call(&syncStatus, RequestSyncStatusMethod); err != nil {
		return SyncStatusResponse{}, fmt.Errorf("Could not get node sync status: %w", err)
	}
	return syncStatus, nil
}

// Get the eth2 config
func (c *Client) getEth2Config() (Eth2ConfigResponse, error) {
	var eth2Config Eth2ConfigResponse
	if err := c.client.Call(&eth2Config, RequestEth2ConfigMethod); err != nil {
		return Eth2ConfigResponse{}, fmt.Errorf("Could not get eth2 config: %w", err)
	}
	return eth2Config, nil
}

// Get genesis information
func (c *Client) getGenesis() (GenesisResponse, error) {
	var genesis GenesisResponse
	if err := c.client.Call(&genesis, RequestGenesisMethod); err != nil {
		return GenesisResponse{}, fmt.Errorf("Could not get genesis data: %w", err)
	}
	return genesis, nil
}

// Get finality checkpoints
func (c *Client) getFinalityCheckpoints(stateId string) (FinalityCheckpointsResponse, error) {
	var finalityCheckpoints FinalityCheckpointsResponse
	if err := c.client.Call(&finalityCheckpoints, RequestFinalityCheckpointsMethod, stateId); err != nil {
		return FinalityCheckpointsResponse{}, fmt.Errorf("Could not get finality checkpoints: %w", err)
	}
	return finalityCheckpoints, nil
}

// Get fork
func (c *Client) getFork(stateId string) (ForkResponse, error) {
	var fork ForkResponse
	if err := c.client.Call(&fork, RequestForkMethod, stateId); err != nil {
		return ForkResponse{}, fmt.Errorf("Could not get fork data: %w", err)
	}
	return fork, nil
}

// Get validators
func (c *Client) getValidators(stateId string, pubkeys []string) ([]Validator, error) {
	var validators []Validator
	params := append([]string{stateId}, pubkeys...)
	if err := c.client.Call(&validators, RequestValidatorsMethod, params); err != nil {
		return []Validator{}, fmt.Errorf("Could not get validators: %w", err)
	}
	return validators, nil
}

// Get validators by pubkeys and status options
func (c *Client) getValidatorsByOpts(pubkeys []types.ValidatorPubkey, opts *beacon.ValidatorStatusOptions) ([]Validator, error) {

	// Get state ID
	var stateId string
	if opts == nil {
		stateId = "head"
	} else {

		// Get eth2 config
		eth2Config, err := c.getEth2Config()
		if err != nil {
			return []Validator{}, err
		}

		// Get slot nuimber
		slot := opts.Epoch * uint64(eth2Config.SlotsPerEpoch)
		stateId = strconv.FormatInt(int64(slot), 10)

	}

	// Get validators
	if len(pubkeys) <= MaxRequestValidatorsCount {

		// Get validator pubkeys
		pubkeysHex := make([]string, len(pubkeys))
		for ki, pubkey := range pubkeys {
			pubkeysHex[ki] = hexutil.AddPrefix(pubkey.Hex())
		}

		// Get & return validators
		return c.getValidators(stateId, pubkeysHex)

	} else {

		// Get all validators
		validators, err := c.getValidators(stateId, []string{})
		if err != nil {
			return []Validator{}, err
		}

		// Filter validator set by pubkeys and return
		response := []Validator{}
		for _, validator := range validators {
			var found bool
			for _, pubkey := range pubkeys {
				if bytes.Equal(validator.Validator.Pubkey, pubkey.Bytes()) {
					found = true
					break
				}
			}
			if !found {
				continue
			}
			response = append(response, validator)
		}
		return response, nil

	}

}

// Send voluntary exit request
func (c *Client) postVoluntaryExit(request VoluntaryExitRequest) error {
	if err := c.client.Call(nil, RequestVoluntaryExitMethod, request); err != nil {
		return fmt.Errorf("Could not broadcast exit for validator at index %d: %w", request.Message.ValidatorIndex, err)
	}
	return nil
}<|MERGE_RESOLUTION|>--- conflicted
+++ resolved
@@ -54,13 +54,9 @@
 }
 
 // Get the beacon client type
-<<<<<<< HEAD
+
 func (c *Client) GetClientType() beacon.BeaconClientType {
-	return beacon.SplitProcess
-=======
-func (c *Client) GetClientType() (beacon.BeaconClientType) {
-    return beacon.SingleProcess;
->>>>>>> cd4ef883
+	return beacon.SingleProcess
 }
 
 // Get the node's sync status
