--- conflicted
+++ resolved
@@ -35,15 +35,12 @@
 	// The path of the data folder where everything is stored
 	DataPath Parameter `yaml:"dataPath,omitempty"`
 
-<<<<<<< HEAD
 	// The path of the watchtower's persistent state storage
 	WatchtowerStatePath Parameter `yaml:"watchtowerStatePath"`
 
 	// The command for restarting the validator container in native mode
 	ValidatorRestartCommand Parameter `yaml:"validatorRestartCommand,omitempty"`
 
-=======
->>>>>>> 1bc44a18
 	// Which network we're on
 	Network Parameter `yaml:"network,omitempty"`
 
@@ -125,7 +122,6 @@
 			OverwriteOnUpgrade:   false,
 		},
 
-<<<<<<< HEAD
 		WatchtowerStatePath: Parameter{
 			ID:                   "watchtowerStatePath",
 			Name:                 "Watchtower State Path",
@@ -138,20 +134,6 @@
 			OverwriteOnUpgrade:   false,
 		},
 
-		ValidatorRestartCommand: Parameter{
-			ID:                   "validatorRestartCommand",
-			Name:                 "Validator Restart Command",
-			Description:          "The absolute path to a custom script that will be invoked when Rocket Pool needs to restart your validator container to load the new key after a minipool is staked. **For Native mode only.**",
-			Type:                 ParameterType_String,
-			Default:              map[Network]interface{}{Network_All: "$HOME/.rocketpool/chains/eth2/restart-validator.sh"},
-			AffectsContainers:    []ContainerID{ContainerID_Node},
-			EnvironmentVariables: []string{},
-			CanBeBlank:           false,
-			OverwriteOnUpgrade:   false,
-		},
-
-=======
->>>>>>> 1bc44a18
 		Network: Parameter{
 			ID:                   NetworkID,
 			Name:                 "Network",
