--- conflicted
+++ resolved
@@ -203,21 +203,12 @@
 			EnvironmentVariables: []string{"NETWORK"},
 			CanBeBlank:           false,
 			OverwriteOnUpgrade:   false,
-<<<<<<< HEAD
-			Options: []ParameterOption{
-				/*{
-					Name:        "Ethereum Mainnet",
-					Description: "This is the real Ethereum main network, using real ETH and real RPL to make real validators.",
-					Value:       Network_Mainnet,
-				}, */{
-=======
 			Options: []config.ParameterOption{
 				{
 					Name:        "Ethereum Mainnet",
 					Description: "This is the real Ethereum main network, using real ETH and real RPL to make real validators.",
 					Value:       config.Network_Mainnet,
 				}, {
->>>>>>> b1b7a20d
 					Name:        "Prater Testnet",
 					Description: "This is the Prater test network, using free fake ETH and free fake RPL to make fake validators.\nUse this if you want to practice running the Smartnode in a free, safe environment before moving to Mainnet.",
 					Value:       config.Network_Prater,
