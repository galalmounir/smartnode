--- conflicted
+++ resolved
@@ -5,26 +5,16 @@
 	"runtime"
 )
 
-<<<<<<< HEAD
-// v2.1.1
+// v2.1.2
 const (
-	prysmBnTagAmd64           string = "prysmaticlabs/prysm-beacon-chain:HEAD-208ae6-debug"
-	prysmVcTagAmd64           string = "prysmaticlabs/prysm-validator:HEAD-208ae6-debug"
-	prysmTagArm64             string = "rocketpool/prysm:v2.1.1"
+	prysmBnTagAmd64           string = "prysmaticlabs/prysm-beacon-chain:HEAD-e33850-debug"
+	prysmVcTagAmd64           string = "prysmaticlabs/prysm-validator:HEAD-e33850-debug"
+	prysmTagArm64             string = "rocketpool/prysm:v2.1.2"
 	defaultPrysmRpcPort       uint16 = 5053
 	defaultPrysmOpenRpcPort   bool   = false
 	defaultPrysmMaxPeers      uint16 = 45
 	PrysmFeeRecipientFilename string = "rp-fee-recipients.json"
 )
-=======
-// v2.1.2
-const prysmBnTagAmd64 string = "prysmaticlabs/prysm-beacon-chain:HEAD-e33850-debug"
-const prysmVcTagAmd64 string = "prysmaticlabs/prysm-validator:HEAD-e33850-debug"
-const prysmTagArm64 string = "rocketpool/prysm:v2.1.2"
-const defaultPrysmRpcPort uint16 = 5053
-const defaultPrysmOpenRpcPort bool = false
-const defaultPrysmMaxPeers uint16 = 45
->>>>>>> d7a25fd9
 
 // Configuration for Prysm
 type PrysmConfig struct {
