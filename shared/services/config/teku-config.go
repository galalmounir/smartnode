package config

import "github.com/pbnjay/memory"

<<<<<<< HEAD
const (
	tekuTag                  string = "consensys/teku:22.5.2"
	defaultTekuMaxPeers      uint16 = 100
	TekuFeeRecipientFilename string = "rp-fee-recipients.json"
)
=======
const tekuTag string = "consensys/teku:22.6.0"
const defaultTekuMaxPeers uint16 = 100
>>>>>>> ee0b1629

// Configuration for Teku
type TekuConfig struct {
	Title string `yaml:"-"`

	// Common parameters that Teku doesn't support and should be hidden
	UnsupportedCommonParams []string `yaml:"-"`

	// Max number of P2P peers to connect to
	JvmHeapSize Parameter `yaml:"jvmHeapSize,omitempty"`

	// The max number of P2P peers to connect to
	MaxPeers Parameter `yaml:"maxPeers,omitempty"`

	// The Docker Hub tag for Lighthouse
	ContainerTag Parameter `yaml:"containerTag,omitempty"`

	// Custom command line flags for the BN
	AdditionalBnFlags Parameter `yaml:"additionalBnFlags,omitempty"`

	// Custom command line flags for the VC
	AdditionalVcFlags Parameter `yaml:"additionalVcFlags,omitempty"`
}

// Generates a new Teku configuration
func NewTekuConfig(config *RocketPoolConfig) *TekuConfig {
	return &TekuConfig{
		Title: "Teku Settings",

		UnsupportedCommonParams: []string{
			DoppelgangerDetectionID,
		},

		JvmHeapSize: Parameter{
			ID:                   "jvmHeapSize",
			Name:                 "JVM Heap Size",
			Description:          "The max amount of RAM, in MB, that Teku's JVM should limit itself to. Setting this lower will cause Teku to use less RAM, though it will always use more than this limit.\n\nUse 0 for automatic allocation.",
			Type:                 ParameterType_Uint,
			Default:              map[Network]interface{}{Network_All: getTekuHeapSize()},
			AffectsContainers:    []ContainerID{ContainerID_Eth1},
			EnvironmentVariables: []string{"TEKU_JVM_HEAP_SIZE"},
			CanBeBlank:           false,
			OverwriteOnUpgrade:   false,
		},

		MaxPeers: Parameter{
			ID:                   "maxPeers",
			Name:                 "Max Peers",
			Description:          "The maximum number of peers your client should try to maintain. You can try lowering this if you have a low-resource system or a constrained network.",
			Type:                 ParameterType_Uint16,
			Default:              map[Network]interface{}{Network_All: defaultTekuMaxPeers},
			AffectsContainers:    []ContainerID{ContainerID_Eth2},
			EnvironmentVariables: []string{"BN_MAX_PEERS"},
			CanBeBlank:           false,
			OverwriteOnUpgrade:   false,
		},

		ContainerTag: Parameter{
			ID:                   "containerTag",
			Name:                 "Container Tag",
			Description:          "The tag name of the Teku container you want to use on Docker Hub.",
			Type:                 ParameterType_String,
			Default:              map[Network]interface{}{Network_All: tekuTag},
			AffectsContainers:    []ContainerID{ContainerID_Eth2, ContainerID_Validator},
			EnvironmentVariables: []string{"BN_CONTAINER_TAG", "VC_CONTAINER_TAG"},
			CanBeBlank:           false,
			OverwriteOnUpgrade:   true,
		},

		AdditionalBnFlags: Parameter{
			ID:                   "additionalBnFlags",
			Name:                 "Additional Beacon Node Flags",
			Description:          "Additional custom command line flags you want to pass Teku's Beacon Node, to take advantage of other settings that the Smartnode's configuration doesn't cover.",
			Type:                 ParameterType_String,
			Default:              map[Network]interface{}{Network_All: ""},
			AffectsContainers:    []ContainerID{ContainerID_Eth2},
			EnvironmentVariables: []string{"BN_ADDITIONAL_FLAGS"},
			CanBeBlank:           true,
			OverwriteOnUpgrade:   false,
		},

		AdditionalVcFlags: Parameter{
			ID:                   "additionalVcFlags",
			Name:                 "Additional Validator Client Flags",
			Description:          "Additional custom command line flags you want to pass Teku's Validator Client, to take advantage of other settings that the Smartnode's configuration doesn't cover.",
			Type:                 ParameterType_String,
			Default:              map[Network]interface{}{Network_All: ""},
			AffectsContainers:    []ContainerID{ContainerID_Validator},
			EnvironmentVariables: []string{"VC_ADDITIONAL_FLAGS"},
			CanBeBlank:           true,
			OverwriteOnUpgrade:   false,
		},
	}
}

// Get the parameters for this config
func (config *TekuConfig) GetParameters() []*Parameter {
	return []*Parameter{
		&config.JvmHeapSize,
		&config.MaxPeers,
		&config.ContainerTag,
		&config.AdditionalBnFlags,
		&config.AdditionalVcFlags,
	}
}

// Get the recommended heap size for Teku
func getTekuHeapSize() uint64 {
	totalMemoryGB := memory.TotalMemory() / 1024 / 1024 / 1024
	if totalMemoryGB < 9 {
		return 2048
	}
	return 0
}

// Get the common params that this client doesn't support
func (config *TekuConfig) GetUnsupportedCommonParams() []string {
	return config.UnsupportedCommonParams
}

// Get the Docker container name of the validator client
func (config *TekuConfig) GetValidatorImage() string {
	return config.ContainerTag.Value.(string)
}

// Get the name of the client
func (config *TekuConfig) GetName() string {
	return "Teku"
}

// The the title for the config
func (config *TekuConfig) GetConfigTitle() string {
	return config.Title
}<|MERGE_RESOLUTION|>--- conflicted
+++ resolved
@@ -2,16 +2,11 @@
 
 import "github.com/pbnjay/memory"
 
-<<<<<<< HEAD
 const (
-	tekuTag                  string = "consensys/teku:22.5.2"
+	tekuTag                  string = "consensys/teku:22.6.0"
 	defaultTekuMaxPeers      uint16 = 100
 	TekuFeeRecipientFilename string = "rp-fee-recipients.json"
 )
-=======
-const tekuTag string = "consensys/teku:22.6.0"
-const defaultTekuMaxPeers uint16 = 100
->>>>>>> ee0b1629
 
 // Configuration for Teku
 type TekuConfig struct {
