package config

import (
	"fmt"
	"io/ioutil"
	"net/url"
	"os"
	"path/filepath"
	"reflect"
	"strconv"

	"github.com/alessio/shellescape"
	"github.com/pbnjay/memory"
	"github.com/rocket-pool/smartnode/shared"
	"github.com/rocket-pool/smartnode/shared/services/config/migration"
	"gopkg.in/yaml.v2"
)

// Constants
const (
	rootConfigName string = "root"

	ApiContainerName          string = "api"
	Eth1ContainerName         string = "eth1"
	Eth1FallbackContainerName string = "eth1-fallback"
	Eth2ContainerName         string = "eth2"
	ExporterContainerName     string = "exporter"
	GrafanaContainerName      string = "grafana"
<<<<<<< HEAD
	IpfsContainerName         string = "ipfs"
=======
	MevBoostContainerName     string = "mev-boost"
>>>>>>> 2ffc587a
	NodeContainerName         string = "node"
	PrometheusContainerName   string = "prometheus"
	ValidatorContainerName    string = "validator"
	WatchtowerContainerName   string = "watchtower"
)

// Defaults
const defaultBnMetricsPort uint16 = 9100
const defaultVcMetricsPort uint16 = 9101
const defaultNodeMetricsPort uint16 = 9102
const defaultExporterMetricsPort uint16 = 9103
const defaultWatchtowerMetricsPort uint16 = 9104
const defaultEcMetricsPort uint16 = 9105

// The master configuration struct
type RocketPoolConfig struct {
	Title string `yaml:"-"`

	Version string `yaml:"-"`

	RocketPoolDirectory string `yaml:"-"`

	IsNativeMode bool `yaml:"-"`

	// Execution client settings
	ExecutionClientMode Parameter `yaml:"executionClientMode,omitempty"`
	ExecutionClient     Parameter `yaml:"executionClient,omitempty"`

	// Fallback settings
	UseFallbackClients Parameter `yaml:"useFallbackClients,omitempty"`
	ReconnectDelay     Parameter `yaml:"reconnectDelay,omitempty"`

	// Consensus client settings
	ConsensusClientMode     Parameter `yaml:"consensusClientMode,omitempty"`
	ConsensusClient         Parameter `yaml:"consensusClient,omitempty"`
	ExternalConsensusClient Parameter `yaml:"externalConsensusClient,omitempty"`

	// Metrics settings
	EnableMetrics           Parameter `yaml:"enableMetrics,omitempty"`
	EcMetricsPort           Parameter `yaml:"ecMetricsPort,omitempty"`
	BnMetricsPort           Parameter `yaml:"bnMetricsPort,omitempty"`
	VcMetricsPort           Parameter `yaml:"vcMetricsPort,omitempty"`
	NodeMetricsPort         Parameter `yaml:"nodeMetricsPort,omitempty"`
	ExporterMetricsPort     Parameter `yaml:"exporterMetricsPort,omitempty"`
	WatchtowerMetricsPort   Parameter `yaml:"watchtowerMetricsPort,omitempty"`
	EnableBitflyNodeMetrics Parameter `yaml:"enableBitflyNodeMetrics,omitempty"`

	// The Smartnode configuration
	Smartnode *SmartnodeConfig `yaml:"smartnode,omitempty"`

	// Execution client configurations
	ExecutionCommon   *ExecutionCommonConfig   `yaml:"executionCommon,omitempty"`
	Geth              *GethConfig              `yaml:"geth,omitempty"`
	Nethermind        *NethermindConfig        `yaml:"nethermind,omitempty"`
	Besu              *BesuConfig              `yaml:"besu,omitempty"`
	ExternalExecution *ExternalExecutionConfig `yaml:"externalExecution,omitempty"`

	// Consensus client configurations
	ConsensusCommon    *ConsensusCommonConfig    `yaml:"consensusCommon,omitempty"`
	Lighthouse         *LighthouseConfig         `yaml:"lighthouse,omitempty"`
	Nimbus             *NimbusConfig             `yaml:"nimbus,omitempty"`
	Prysm              *PrysmConfig              `yaml:"prysm,omitempty"`
	Teku               *TekuConfig               `yaml:"teku,omitempty"`
	ExternalLighthouse *ExternalLighthouseConfig `yaml:"externalLighthouse,omitempty"`
	ExternalPrysm      *ExternalPrysmConfig      `yaml:"externalPrysm,omitempty"`
	ExternalTeku       *ExternalTekuConfig       `yaml:"externalTeku,omitempty"`

	// Fallback client configurations
	FallbackNormal *FallbackNormalConfig `yaml:"fallbackNormal,omitempty"`
	FallbackPrysm  *FallbackPrysmConfig  `yaml:"fallbackPrysm,omitempty"`

	// Metrics
	Grafana           *GrafanaConfig           `yaml:"grafana,omitempty"`
	Prometheus        *PrometheusConfig        `yaml:"prometheus,omitempty"`
	Exporter          *ExporterConfig          `yaml:"exporter,omitempty"`
	BitflyNodeMetrics *BitflyNodeMetricsConfig `yaml:"bitflyNodeMetrics,omitempty"`

	// Native mode
	Native *NativeConfig `yaml:"native,omitempty"`

	// MEV Boost
	MevBoost *MevBoostConfig `yaml:"mevBoost,omitempty"`
}

// Load configuration settings from a file
func LoadFromFile(path string) (*RocketPoolConfig, error) {

	// Return nil if the file doesn't exist
	_, err := os.Stat(path)
	if os.IsNotExist(err) {
		return nil, nil
	}

	// Read the file
	configBytes, err := ioutil.ReadFile(path)
	if err != nil {
		return nil, fmt.Errorf("could not read Rocket Pool settings file at %s: %w", shellescape.Quote(path), err)
	}

	// Attempt to parse it out into a settings map
	var settings map[string]map[string]string
	if err := yaml.Unmarshal(configBytes, &settings); err != nil {
		return nil, fmt.Errorf("could not parse settings file: %w", err)
	}

	// Deserialize it into a config object
	cfg := NewRocketPoolConfig(filepath.Dir(path), false)
	err = cfg.Deserialize(settings)
	if err != nil {
		return nil, fmt.Errorf("could not deserialize settings file: %w", err)
	}

	return cfg, nil

}

// Creates a new Rocket Pool configuration instance
func NewRocketPoolConfig(rpDir string, isNativeMode bool) *RocketPoolConfig {

	config := &RocketPoolConfig{
		Title:               "Top-level Settings",
		RocketPoolDirectory: rpDir,
		IsNativeMode:        isNativeMode,

		ExecutionClientMode: Parameter{
			ID:                   "executionClientMode",
			Name:                 "Execution Client Mode",
			Description:          "Choose which mode to use for your Execution client - locally managed (Docker Mode), or externally managed (Hybrid Mode).",
			Type:                 ParameterType_Choice,
			Default:              map[Network]interface{}{},
			AffectsContainers:    []ContainerID{ContainerID_Api, ContainerID_Eth1, ContainerID_Eth2, ContainerID_Node, ContainerID_Watchtower},
			EnvironmentVariables: []string{},
			CanBeBlank:           false,
			OverwriteOnUpgrade:   false,
			Options: []ParameterOption{{
				Name:        "Locally Managed",
				Description: "Allow the Smartnode to manage an Execution client for you (Docker Mode)",
				Value:       Mode_Local,
			}, {
				Name:        "Externally Managed",
				Description: "Use an existing Execution client that you manage on your own (Hybrid Mode)",
				Value:       Mode_External,
			}},
		},

		ExecutionClient: Parameter{
			ID:                   "executionClient",
			Name:                 "Execution Client",
			Description:          "Select which Execution client you would like to run.",
			Type:                 ParameterType_Choice,
			Default:              map[Network]interface{}{Network_All: ExecutionClient_Geth},
			AffectsContainers:    []ContainerID{ContainerID_Eth1},
			EnvironmentVariables: []string{},
			CanBeBlank:           false,
			OverwriteOnUpgrade:   false,
			Options: []ParameterOption{{
				Name:        "Geth",
				Description: "Geth is one of the three original implementations of the Ethereum protocol. It is written in Go, fully open source and licensed under the GNU LGPL v3.",
				Value:       ExecutionClient_Geth,
			}, {
				Name:        "Nethermind",
				Description: getAugmentedEcDescription(ExecutionClient_Nethermind, "Nethermind is a high-performance full Ethereum protocol client with very fast sync speeds. Nethermind is built with proven industrial technologies such as .NET 6 and the Kestrel web server. It is fully open source."),
				Value:       ExecutionClient_Nethermind,
			}, {
				Name:        "Besu",
				Description: getAugmentedEcDescription(ExecutionClient_Besu, "Hyperledger Besu is a robust full Ethereum protocol client. It uses a novel system called \"Bonsai Trees\" to store its chain data efficiently, which allows it to access block states from the past and does not require pruning. Besu is fully open source and written in Java."),
				Value:       ExecutionClient_Besu,
			}},
		},

		UseFallbackClients: Parameter{
			ID:                   "useFallbackClients",
			Name:                 "Use Fallback Clients",
			Description:          "Enable this if you would like to specify a fallback Execution and Consensus Client, which will temporarily be used by the Smartnode and your Validator Client if your primary Execution / Consensus client pair ever go offline (e.g. if you switch, prune, or resync your clients).",
			Type:                 ParameterType_Bool,
			Default:              map[Network]interface{}{Network_All: false},
			AffectsContainers:    []ContainerID{ContainerID_Api, ContainerID_Validator, ContainerID_Node, ContainerID_Watchtower},
			EnvironmentVariables: []string{},
			CanBeBlank:           false,
			OverwriteOnUpgrade:   false,
		},

		ReconnectDelay: Parameter{
			ID:                   "reconnectDelay",
			Name:                 "Reconnect Delay",
			Description:          "The delay to wait after your primary Execution or Consensus clients fail before trying to reconnect to them. An example format is \"10h20m30s\" - this would make it 10 hours, 20 minutes, and 30 seconds.",
			Type:                 ParameterType_String,
			Default:              map[Network]interface{}{Network_All: "60s"},
			AffectsContainers:    []ContainerID{ContainerID_Api, ContainerID_Node, ContainerID_Watchtower},
			EnvironmentVariables: []string{},
			CanBeBlank:           false,
			OverwriteOnUpgrade:   false,
		},

		ConsensusClientMode: Parameter{
			ID:                   "consensusClientMode",
			Name:                 "Consensus Client Mode",
			Description:          "Choose which mode to use for your Consensus client - locally managed (Docker Mode), or externally managed (Hybrid Mode).",
			Type:                 ParameterType_Choice,
			Default:              map[Network]interface{}{Network_All: Mode_Local},
			AffectsContainers:    []ContainerID{ContainerID_Api, ContainerID_Eth2, ContainerID_Node, ContainerID_Prometheus, ContainerID_Validator, ContainerID_Watchtower},
			EnvironmentVariables: []string{},
			CanBeBlank:           false,
			OverwriteOnUpgrade:   false,
			Options: []ParameterOption{{
				Name:        "Locally Managed",
				Description: "Allow the Smartnode to manage a Consensus client for you (Docker Mode)",
				Value:       Mode_Local,
			}, {
				Name:        "Externally Managed",
				Description: "Use an existing Consensus client that you manage on your own (Hybrid Mode)",
				Value:       Mode_External,
			}},
		},

		ConsensusClient: Parameter{
			ID:                   "consensusClient",
			Name:                 "Consensus Client",
			Description:          "Select which Consensus client you would like to use.",
			Type:                 ParameterType_Choice,
			Default:              map[Network]interface{}{Network_All: ConsensusClient_Nimbus},
			AffectsContainers:    []ContainerID{ContainerID_Api, ContainerID_Node, ContainerID_Watchtower, ContainerID_Eth2, ContainerID_Validator},
			EnvironmentVariables: []string{},
			CanBeBlank:           false,
			OverwriteOnUpgrade:   false,
			Options: []ParameterOption{{
				Name:        "Lighthouse",
				Description: "Lighthouse is a Consensus client with a heavy focus on speed and security. The team behind it, Sigma Prime, is an information security and software engineering firm who have funded Lighthouse along with the Ethereum Foundation, Consensys, and private individuals. Lighthouse is built in Rust and offered under an Apache 2.0 License.",
				Value:       ConsensusClient_Lighthouse,
			}, {
				Name:        "Nimbus",
				Description: "Nimbus is a Consensus client implementation that strives to be as lightweight as possible in terms of resources used. This allows it to perform well on embedded systems, resource-restricted devices -- including Raspberry Pis and mobile devices -- and multi-purpose servers.",
				Value:       ConsensusClient_Nimbus,
			}, {
				Name:        "Prysm",
				Description: "Prysm is a Go implementation of Ethereum Consensus protocol with a focus on usability, security, and reliability. Prysm is developed by Prysmatic Labs, a company with the sole focus on the development of their client. Prysm is written in Go and released under a GPL-3.0 license.",
				Value:       ConsensusClient_Prysm,
			}, {
				Name:        "Teku",
				Description: "PegaSys Teku (formerly known as Artemis) is a Java-based Ethereum 2.0 client designed & built to meet institutional needs and security requirements. PegaSys is an arm of ConsenSys dedicated to building enterprise-ready clients and tools for interacting with the core Ethereum platform. Teku is Apache 2 licensed and written in Java, a language notable for its maturity & ubiquity.",
				Value:       ConsensusClient_Teku,
			}},
		},

		ExternalConsensusClient: Parameter{
			ID:                   "externalConsensusClient",
			Name:                 "Consensus Client",
			Description:          "Select which Consensus client your externally managed client is.",
			Type:                 ParameterType_Choice,
			Default:              map[Network]interface{}{Network_All: ConsensusClient_Lighthouse},
			AffectsContainers:    []ContainerID{ContainerID_Api, ContainerID_Node, ContainerID_Watchtower, ContainerID_Eth2, ContainerID_Validator},
			EnvironmentVariables: []string{},
			CanBeBlank:           false,
			OverwriteOnUpgrade:   false,
			Options: []ParameterOption{{
				Name:        "Lighthouse",
				Description: "Select this if you will use Lighthouse as your Consensus client.",
				Value:       ConsensusClient_Lighthouse,
			}, {
				Name:        "Prysm",
				Description: "Select this if you will use Prysm as your Consensus client.",
				Value:       ConsensusClient_Prysm,
			}, {
				Name:        "Teku",
				Description: "Select this if you will use Teku as your Consensus client.",
				Value:       ConsensusClient_Teku,
			}},
		},

		EnableMetrics: Parameter{
			ID:                   "enableMetrics",
			Name:                 "Enable Metrics",
			Description:          "Enable the Smartnode's performance and status metrics system. This will provide you with the node operator's Grafana dashboard.",
			Type:                 ParameterType_Bool,
			Default:              map[Network]interface{}{Network_All: true},
			AffectsContainers:    []ContainerID{ContainerID_Node, ContainerID_Watchtower, ContainerID_Eth2, ContainerID_Grafana, ContainerID_Prometheus, ContainerID_Exporter},
			EnvironmentVariables: []string{"ENABLE_METRICS"},
			CanBeBlank:           false,
			OverwriteOnUpgrade:   false,
		},

		EnableBitflyNodeMetrics: Parameter{
			ID:                   "enableBitflyNodeMetrics",
			Name:                 "Enable Beaconcha.in Node Metrics",
			Description:          "Enable the Beaconcha.in node metrics integration. This will allow you to track your node's metrics from your phone using the Beaconcha.in App.\n\nFor more information on setting up an account and the app, please visit https://beaconcha.in/mobile.",
			Type:                 ParameterType_Bool,
			Default:              map[Network]interface{}{Network_All: false},
			AffectsContainers:    []ContainerID{ContainerID_Validator, ContainerID_Eth2},
			EnvironmentVariables: []string{"ENABLE_BITFLY_NODE_METRICS"},
			CanBeBlank:           false,
			OverwriteOnUpgrade:   false,
		},

		EcMetricsPort: Parameter{
			ID:                   "ecMetricsPort",
			Name:                 "Execution Client Metrics Port",
			Description:          "The port your Execution client should expose its metrics on.",
			Type:                 ParameterType_Uint16,
			Default:              map[Network]interface{}{Network_All: defaultEcMetricsPort},
			AffectsContainers:    []ContainerID{ContainerID_Eth1, ContainerID_Prometheus},
			EnvironmentVariables: []string{"EC_METRICS_PORT"},
			CanBeBlank:           false,
			OverwriteOnUpgrade:   false,
		},

		BnMetricsPort: Parameter{
			ID:                   "bnMetricsPort",
			Name:                 "Beacon Node Metrics Port",
			Description:          "The port your Consensus client's Beacon Node should expose its metrics on.",
			Type:                 ParameterType_Uint16,
			Default:              map[Network]interface{}{Network_All: defaultBnMetricsPort},
			AffectsContainers:    []ContainerID{ContainerID_Eth2, ContainerID_Prometheus},
			EnvironmentVariables: []string{"BN_METRICS_PORT"},
			CanBeBlank:           false,
			OverwriteOnUpgrade:   false,
		},

		VcMetricsPort: Parameter{
			ID:                   "vcMetricsPort",
			Name:                 "Validator Client Metrics Port",
			Description:          "The port your validator client should expose its metrics on.",
			Type:                 ParameterType_Uint16,
			Default:              map[Network]interface{}{Network_All: defaultVcMetricsPort},
			AffectsContainers:    []ContainerID{ContainerID_Validator, ContainerID_Prometheus},
			EnvironmentVariables: []string{"VC_METRICS_PORT"},
			CanBeBlank:           false,
			OverwriteOnUpgrade:   false,
		},

		NodeMetricsPort: Parameter{
			ID:                   "nodeMetricsPort",
			Name:                 "Node Metrics Port",
			Description:          "The port your Node container should expose its metrics on.",
			Type:                 ParameterType_Uint16,
			Default:              map[Network]interface{}{Network_All: defaultNodeMetricsPort},
			AffectsContainers:    []ContainerID{ContainerID_Node, ContainerID_Prometheus},
			EnvironmentVariables: []string{"NODE_METRICS_PORT"},
			CanBeBlank:           false,
			OverwriteOnUpgrade:   false,
		},

		ExporterMetricsPort: Parameter{
			ID:                   "exporterMetricsPort",
			Name:                 "Exporter Metrics Port",
			Description:          "The port that Prometheus's Node Exporter should expose its metrics on.",
			Type:                 ParameterType_Uint16,
			Default:              map[Network]interface{}{Network_All: defaultExporterMetricsPort},
			AffectsContainers:    []ContainerID{ContainerID_Exporter, ContainerID_Prometheus},
			EnvironmentVariables: []string{"EXPORTER_METRICS_PORT"},
			CanBeBlank:           false,
			OverwriteOnUpgrade:   false,
		},

		WatchtowerMetricsPort: Parameter{
			ID:                   "watchtowerMetricsPort",
			Name:                 "Watchtower Metrics Port",
			Description:          "The port your Watchtower container should expose its metrics on.\nThis is only relevant for Oracle Nodes.",
			Type:                 ParameterType_Uint16,
			Default:              map[Network]interface{}{Network_All: defaultWatchtowerMetricsPort},
			AffectsContainers:    []ContainerID{ContainerID_Watchtower, ContainerID_Prometheus},
			EnvironmentVariables: []string{"WATCHTOWER_METRICS_PORT"},
			CanBeBlank:           false,
			OverwriteOnUpgrade:   false,
		},
	}

	// Set the defaults for choices
	config.ExecutionClientMode.Default[Network_All] = config.ExecutionClientMode.Options[0].Value
	config.ConsensusClientMode.Default[Network_All] = config.ConsensusClientMode.Options[0].Value

	config.Smartnode = NewSmartnodeConfig(config)
	config.ExecutionCommon = NewExecutionCommonConfig(config)
	config.Geth = NewGethConfig(config)
	config.Nethermind = NewNethermindConfig(config)
	config.Besu = NewBesuConfig(config)
	config.ExternalExecution = NewExternalExecutionConfig(config)
	config.FallbackNormal = NewFallbackNormalConfig(config)
	config.FallbackPrysm = NewFallbackPrysmConfig(config)
	config.ConsensusCommon = NewConsensusCommonConfig(config)
	config.Lighthouse = NewLighthouseConfig(config)
	config.Nimbus = NewNimbusConfig(config)
	config.Prysm = NewPrysmConfig(config)
	config.Teku = NewTekuConfig(config)
	config.ExternalLighthouse = NewExternalLighthouseConfig(config)
	config.ExternalPrysm = NewExternalPrysmConfig(config)
	config.ExternalTeku = NewExternalTekuConfig(config)
	config.Grafana = NewGrafanaConfig(config)
	config.Prometheus = NewPrometheusConfig(config)
	config.Exporter = NewExporterConfig(config)
	config.BitflyNodeMetrics = NewBitflyNodeMetricsConfig(config)
	config.Native = NewNativeConfig(config)
	config.MevBoost = NewMevBoostConfig(config)

	// Apply the default values for mainnet
	config.Smartnode.Network.Value = config.Smartnode.Network.Options[0].Value
	config.applyAllDefaults()

	return config
}

// Get a more verbose client description, including warnings
func getAugmentedEcDescription(client ExecutionClient, originalDescription string) string {

	switch client {
	case ExecutionClient_Besu:
		totalMemoryGB := memory.TotalMemory() / 1024 / 1024 / 1024
		if totalMemoryGB < 9 {
			return fmt.Sprintf("%s\n\n[red]WARNING: Besu currently requires over 8 GB of RAM to run smoothly. We do not recommend it for your system. This may be improved in a future release.", originalDescription)
		}
	case ExecutionClient_Nethermind:
		totalMemoryGB := memory.TotalMemory() / 1024 / 1024 / 1024
		if totalMemoryGB < 9 {
			return fmt.Sprintf("%s\n\n[red]WARNING: Nethermind currently requires over 8 GB of RAM to run smoothly. We do not recommend it for your system. This may be improved in a future release.", originalDescription)
		}
	}

	return originalDescription

}

// Create a copy of this configuration.
func (config *RocketPoolConfig) CreateCopy() *RocketPoolConfig {
	newConfig := NewRocketPoolConfig(config.RocketPoolDirectory, config.IsNativeMode)

	newParams := newConfig.GetParameters()
	for i, param := range config.GetParameters() {
		newParams[i].Value = param.Value
	}

	newSubconfigs := newConfig.GetSubconfigs()
	for name, subConfig := range config.GetSubconfigs() {
		newParams := newSubconfigs[name].GetParameters()
		for i, param := range subConfig.GetParameters() {
			newParams[i].Value = param.Value
		}
	}

	return newConfig
}

// Get the parameters for this config
func (config *RocketPoolConfig) GetParameters() []*Parameter {
	return []*Parameter{
		&config.ExecutionClientMode,
		&config.ExecutionClient,
		&config.UseFallbackClients,
		&config.ReconnectDelay,
		&config.ConsensusClientMode,
		&config.ConsensusClient,
		&config.ExternalConsensusClient,
		&config.EnableMetrics,
		&config.EnableBitflyNodeMetrics,
		&config.EcMetricsPort,
		&config.BnMetricsPort,
		&config.VcMetricsPort,
		&config.NodeMetricsPort,
		&config.ExporterMetricsPort,
		&config.WatchtowerMetricsPort,
	}
}

// Get the subconfigurations for this config
func (config *RocketPoolConfig) GetSubconfigs() map[string]Config {
	return map[string]Config{
		"smartnode":          config.Smartnode,
		"executionCommon":    config.ExecutionCommon,
		"geth":               config.Geth,
		"nethermind":         config.Nethermind,
		"besu":               config.Besu,
		"externalExecution":  config.ExternalExecution,
		"consensusCommon":    config.ConsensusCommon,
		"lighthouse":         config.Lighthouse,
		"nimbus":             config.Nimbus,
		"prysm":              config.Prysm,
		"teku":               config.Teku,
		"externalLighthouse": config.ExternalLighthouse,
		"externalPrysm":      config.ExternalPrysm,
		"externalTeku":       config.ExternalTeku,
		"fallbackNormal":     config.FallbackNormal,
		"fallbackPrysm":      config.FallbackPrysm,
		"grafana":            config.Grafana,
		"prometheus":         config.Prometheus,
		"exporter":           config.Exporter,
		"bitflyNodeMetrics":  config.BitflyNodeMetrics,
		"native":             config.Native,
<<<<<<< HEAD
=======
		"mevBoost":           config.MevBoost,
>>>>>>> 2ffc587a
	}
}

// Handle a network change on all of the parameters
func (config *RocketPoolConfig) ChangeNetwork(newNetwork Network) {

	// Get the current network
	oldNetwork, ok := config.Smartnode.Network.Value.(Network)
	if !ok {
		oldNetwork = Network_Unknown
	}
	if oldNetwork == newNetwork {
		return
	}
	config.Smartnode.Network.Value = newNetwork

	// Update the master parameters
	rootParams := config.GetParameters()
	for _, param := range rootParams {
		param.changeNetwork(oldNetwork, newNetwork)
	}

	// Update all of the child config objects
	subconfigs := config.GetSubconfigs()
	for _, subconfig := range subconfigs {
		for _, param := range subconfig.GetParameters() {
			param.changeNetwork(oldNetwork, newNetwork)
		}
	}

}

// Get the configuration for the selected execution client
func (config *RocketPoolConfig) GetEventLogInterval() (int, error) {
	if config.IsNativeMode {
		return gethEventLogInterval, nil
	}

	mode := config.ExecutionClientMode.Value.(Mode)
	switch mode {
	case Mode_Local:
		client := config.ExecutionClient.Value.(ExecutionClient)
		switch client {
		case ExecutionClient_Besu:
			return config.Besu.EventLogInterval, nil
		case ExecutionClient_Geth:
			return config.Geth.EventLogInterval, nil
		case ExecutionClient_Nethermind:
			return config.Nethermind.EventLogInterval, nil
		default:
			return 0, fmt.Errorf("can't get event log interval of unknown execution client [%v]", client)
		}

	case Mode_External:
		return gethEventLogInterval, nil

	default:
		return 0, fmt.Errorf("can't get event log interval of unknown execution client mode [%v]", mode)
	}
}

// Get the selected CC and mode
func (config *RocketPoolConfig) GetSelectedConsensusClient() (ConsensusClient, Mode) {
	mode := config.ConsensusClientMode.Value.(Mode)
	var cc ConsensusClient
	if mode == Mode_Local {
		cc = config.ConsensusClient.Value.(ConsensusClient)
	} else {
		cc = config.ExternalConsensusClient.Value.(ConsensusClient)
	}
	return cc, mode
}

// Get the configuration for the selected consensus client
func (config *RocketPoolConfig) GetSelectedConsensusClientConfig() (ConsensusConfig, error) {
	if config.IsNativeMode {
		return nil, fmt.Errorf("consensus config is not available in native mode")
	}

	mode := config.ConsensusClientMode.Value.(Mode)
	switch mode {
	case Mode_Local:
		client := config.ConsensusClient.Value.(ConsensusClient)
		switch client {
		case ConsensusClient_Lighthouse:
			return config.Lighthouse, nil
		case ConsensusClient_Nimbus:
			return config.Nimbus, nil
		case ConsensusClient_Prysm:
			return config.Prysm, nil
		case ConsensusClient_Teku:
			return config.Teku, nil
		default:
			return nil, fmt.Errorf("unknown consensus client [%v] selected", client)
		}

	case Mode_External:
		client := config.ExternalConsensusClient.Value.(ConsensusClient)
		switch client {
		case ConsensusClient_Lighthouse:
			return config.ExternalLighthouse, nil
		case ConsensusClient_Prysm:
			return config.ExternalPrysm, nil
		case ConsensusClient_Teku:
			return config.ExternalTeku, nil
		default:
			return nil, fmt.Errorf("unknown external consensus client [%v] selected", client)
		}

	default:
		return nil, fmt.Errorf("unknown consensus client mode [%v]", mode)
	}
}

// Check if doppelganger protection is enabled
func (config *RocketPoolConfig) IsDoppelgangerEnabled() (bool, error) {
	if config.IsNativeMode {
		return false, fmt.Errorf("consensus config is not available in native mode")
	}

	mode := config.ConsensusClientMode.Value.(Mode)
	switch mode {
	case Mode_Local:
		client := config.ConsensusClient.Value.(ConsensusClient)
		switch client {
		case ConsensusClient_Lighthouse:
			return config.ConsensusCommon.DoppelgangerDetection.Value.(bool), nil
		case ConsensusClient_Nimbus:
			return config.ConsensusCommon.DoppelgangerDetection.Value.(bool), nil
		case ConsensusClient_Prysm:
			return config.ConsensusCommon.DoppelgangerDetection.Value.(bool), nil
		case ConsensusClient_Teku:
			return false, nil
		default:
			return false, fmt.Errorf("unknown consensus client [%v] selected", client)
		}

	case Mode_External:
		client := config.ExternalConsensusClient.Value.(ConsensusClient)
		switch client {
		case ConsensusClient_Lighthouse:
			return config.ExternalLighthouse.DoppelgangerDetection.Value.(bool), nil
		case ConsensusClient_Prysm:
			return config.ExternalPrysm.DoppelgangerDetection.Value.(bool), nil
		case ConsensusClient_Teku:
			return false, nil
		default:
			return false, fmt.Errorf("unknown external consensus client [%v] selected", client)
		}

	default:
		return false, fmt.Errorf("unknown consensus client mode [%v]", mode)
	}
}

// Serializes the configuration into a map of maps, compatible with a settings file
func (config *RocketPoolConfig) Serialize() map[string]map[string]string {

	masterMap := map[string]map[string]string{}

	// Serialize root params
	rootParams := map[string]string{}
	for _, param := range config.GetParameters() {
		param.serialize(rootParams)
	}
	masterMap[rootConfigName] = rootParams
	masterMap[rootConfigName]["rpDir"] = config.RocketPoolDirectory
	masterMap[rootConfigName]["isNative"] = fmt.Sprint(config.IsNativeMode)
	masterMap[rootConfigName]["version"] = fmt.Sprintf("v%s", shared.RocketPoolVersion) // Update the version with the current Smartnode version

	// Serialize the subconfigs
	for name, subconfig := range config.GetSubconfigs() {
		subconfigParams := map[string]string{}
		for _, param := range subconfig.GetParameters() {
			param.serialize(subconfigParams)
		}
		masterMap[name] = subconfigParams
	}

	return masterMap
}

// Deserializes a settings file into this config
func (config *RocketPoolConfig) Deserialize(masterMap map[string]map[string]string) error {

	// Upgrade the config to the latest version
	err := migration.UpdateConfig(masterMap)
	if err != nil {
		return fmt.Errorf("error upgrading configuration to v%s: %w", shared.RocketPoolVersion, err)
	}

	// Get the network
	network := Network_Mainnet
	smartnodeConfig, exists := masterMap[config.Smartnode.Title]
	if exists {
		networkString, exists := smartnodeConfig[config.Smartnode.Network.ID]
		if exists {
			valueType := reflect.TypeOf(networkString)
			paramType := reflect.TypeOf(network)
			if !valueType.ConvertibleTo(paramType) {
				return fmt.Errorf("can't get default network: value type %s cannot be converted to parameter type %s", valueType.Name(), paramType.Name())
			} else {
				network = reflect.ValueOf(networkString).Convert(paramType).Interface().(Network)
			}
		}
	}

	// Deserialize root params
	rootParams := masterMap[rootConfigName]
	for _, param := range config.GetParameters() {
		// Note: if the root config doesn't exist, this will end up using the default values for all of its settings
		err := param.deserialize(rootParams, network)
		if err != nil {
			return fmt.Errorf("error deserializing root config: %w", err)
		}
	}

	config.RocketPoolDirectory = masterMap[rootConfigName]["rpDir"]
	config.IsNativeMode, err = strconv.ParseBool(masterMap[rootConfigName]["isNative"])
	if err != nil {
		return fmt.Errorf("error parsing isNative: %w", err)
	}
	config.Version = masterMap[rootConfigName]["version"]

	// Deserialize the subconfigs
	for name, subconfig := range config.GetSubconfigs() {
		subconfigParams := masterMap[name]
		for _, param := range subconfig.GetParameters() {
			// Note: if the subconfig doesn't exist, this will end up using the default values for all of its settings
			err := param.deserialize(subconfigParams, network)
			if err != nil {
				return fmt.Errorf("error deserializing [%s]: %w", name, err)
			}
		}
	}

	return nil
}

// Generates a collection of environment variables based on this config's settings
func (config *RocketPoolConfig) GenerateEnvironmentVariables() map[string]string {

	envVars := map[string]string{}

	// Basic variables and root parameters
	envVars["SMARTNODE_IMAGE"] = config.Smartnode.GetSmartnodeContainerTag()
	envVars["ROCKETPOOL_FOLDER"] = config.RocketPoolDirectory
	envVars["RETH_ADDRESS"] = config.Smartnode.GetRethAddress().Hex()
	addParametersToEnvVars(config.Smartnode.GetParameters(), envVars)
	addParametersToEnvVars(config.GetParameters(), envVars)

	// EC parameters
	if config.ExecutionClientMode.Value.(Mode) == Mode_Local {
		envVars["EC_CLIENT"] = fmt.Sprint(config.ExecutionClient.Value)
		envVars["EC_HTTP_ENDPOINT"] = fmt.Sprintf("http://%s:%d", Eth1ContainerName, config.ExecutionCommon.HttpPort.Value)
		envVars["EC_WS_ENDPOINT"] = fmt.Sprintf("ws://%s:%d", Eth1ContainerName, config.ExecutionCommon.WsPort.Value)
		envVars["EC_ENGINE_ENDPOINT"] = fmt.Sprintf("http://%s:%d", Eth1ContainerName, config.ExecutionCommon.EnginePort.Value)

		// Handle open API ports
		if config.ExecutionCommon.OpenRpcPorts.Value == true {
			ecHttpPort := config.ExecutionCommon.HttpPort.Value.(uint16)
			ecWsPort := config.ExecutionCommon.WsPort.Value.(uint16)
			envVars["EC_OPEN_API_PORTS"] = fmt.Sprintf(", \"%d:%d/tcp\", \"%d:%d/tcp\"", ecHttpPort, ecHttpPort, ecWsPort, ecWsPort)
		}

		// Common params
		addParametersToEnvVars(config.ExecutionCommon.GetParameters(), envVars)

		// Client-specific params
		switch config.ExecutionClient.Value.(ExecutionClient) {
		case ExecutionClient_Geth:
			addParametersToEnvVars(config.Geth.GetParameters(), envVars)
			envVars["EC_STOP_SIGNAL"] = gethStopSignal
		case ExecutionClient_Nethermind:
			addParametersToEnvVars(config.Nethermind.GetParameters(), envVars)
			envVars["EC_STOP_SIGNAL"] = nethermindStopSignal
		case ExecutionClient_Besu:
			addParametersToEnvVars(config.Besu.GetParameters(), envVars)
			envVars["EC_STOP_SIGNAL"] = besuStopSignal
		}
	} else {
		envVars["EC_CLIENT"] = "X" // X is for external / unknown
		addParametersToEnvVars(config.ExternalExecution.GetParameters(), envVars)
	}
	// Get the hostname of the Execution client, necessary for Prometheus to work in hybrid mode
	ecUrl, err := url.Parse(envVars["EC_HTTP_ENDPOINT"])
	if err == nil && ecUrl != nil {
		envVars["EC_HOSTNAME"] = ecUrl.Hostname()
	}

	// CC parameters
	var consensusClient ConsensusClient
	if config.ConsensusClientMode.Value.(Mode) == Mode_Local {
		consensusClient = config.ConsensusClient.Value.(ConsensusClient)
		envVars["CC_API_ENDPOINT"] = fmt.Sprintf("http://%s:%d", Eth2ContainerName, config.ConsensusCommon.ApiPort.Value)

		// Handle open API ports
		bnOpenPorts := ""
		if config.ConsensusCommon.OpenApiPort.Value == true {
			ccApiPort := config.ConsensusCommon.ApiPort.Value.(uint16)
			bnOpenPorts += fmt.Sprintf(", \"%d:%d/tcp\"", ccApiPort, ccApiPort)
		}
		if consensusClient == ConsensusClient_Prysm && config.Prysm.OpenRpcPort.Value == true {
			prysmRpcPort := config.Prysm.RpcPort.Value.(uint16)
			bnOpenPorts += fmt.Sprintf(", \"%d:%d/tcp\"", prysmRpcPort, prysmRpcPort)
		}
		envVars["BN_OPEN_PORTS"] = bnOpenPorts

		// Common params
		addParametersToEnvVars(config.ConsensusCommon.GetParameters(), envVars)

		// Client-specific params
		switch consensusClient {
		case ConsensusClient_Lighthouse:
			addParametersToEnvVars(config.Lighthouse.GetParameters(), envVars)
			envVars["FEE_RECIPIENT_FILE"] = LighthouseFeeRecipientFilename
		case ConsensusClient_Nimbus:
			addParametersToEnvVars(config.Nimbus.GetParameters(), envVars)
			envVars["FEE_RECIPIENT_FILE"] = NimbusFeeRecipientFilename
		case ConsensusClient_Prysm:
			addParametersToEnvVars(config.Prysm.GetParameters(), envVars)
			envVars["CC_RPC_ENDPOINT"] = fmt.Sprintf("http://%s:%d", Eth2ContainerName, config.Prysm.RpcPort.Value)
			envVars["FEE_RECIPIENT_FILE"] = PrysmFeeRecipientFilename
		case ConsensusClient_Teku:
			addParametersToEnvVars(config.Teku.GetParameters(), envVars)
			envVars["FEE_RECIPIENT_FILE"] = TekuFeeRecipientFilename
		}
	} else {
		consensusClient = config.ExternalConsensusClient.Value.(ConsensusClient)

		switch consensusClient {
		case ConsensusClient_Lighthouse:
			addParametersToEnvVars(config.ExternalLighthouse.GetParameters(), envVars)
			envVars["FEE_RECIPIENT_FILE"] = LighthouseFeeRecipientFilename
		case ConsensusClient_Prysm:
			addParametersToEnvVars(config.ExternalPrysm.GetParameters(), envVars)
			envVars["FEE_RECIPIENT_FILE"] = PrysmFeeRecipientFilename
		case ConsensusClient_Teku:
			addParametersToEnvVars(config.ExternalTeku.GetParameters(), envVars)
			envVars["FEE_RECIPIENT_FILE"] = TekuFeeRecipientFilename
		}
	}
	envVars["CC_CLIENT"] = fmt.Sprint(consensusClient)

	// Get the hostname of the Consensus client, necessary for Prometheus to work in hybrid mode
	ccUrl, err := url.Parse(envVars["CC_API_ENDPOINT"])
	if err == nil && ccUrl != nil {
		envVars["CC_HOSTNAME"] = ccUrl.Hostname()
	}

	// Fallback parameters
	if config.UseFallbackClients.Value == true {
		switch consensusClient {
		case ConsensusClient_Prysm:
			addParametersToEnvVars(config.FallbackPrysm.GetParameters(), envVars)
		default:
			addParametersToEnvVars(config.FallbackNormal.GetParameters(), envVars)
		}
	}

	// Metrics
	if config.EnableMetrics.Value == true {
		addParametersToEnvVars(config.Exporter.GetParameters(), envVars)
		addParametersToEnvVars(config.Prometheus.GetParameters(), envVars)
		addParametersToEnvVars(config.Grafana.GetParameters(), envVars)

		if config.Exporter.RootFs.Value == true {
			envVars["EXPORTER_ROOTFS_COMMAND"] = ", \"--path.rootfs=/rootfs\""
			envVars["EXPORTER_ROOTFS_VOLUME"] = ", \"/:/rootfs:ro\""
		}

		if config.Prometheus.OpenPort.Value == true {
			envVars["PROMETHEUS_OPEN_PORTS"] = fmt.Sprintf("%d:%d/tcp", config.Prometheus.Port.Value, config.Prometheus.Port.Value)
		}

		// Additional metrics flags
		if config.Exporter.AdditionalFlags.Value.(string) != "" {
			envVars["EXPORTER_ADDITIONAL_FLAGS"] = fmt.Sprintf(", \"%s\"", config.Exporter.AdditionalFlags.Value.(string))
		}
		if config.Prometheus.AdditionalFlags.Value.(string) != "" {
			envVars["PROMETHEUS_ADDITIONAL_FLAGS"] = fmt.Sprintf(", \"%s\"", config.Prometheus.AdditionalFlags.Value.(string))
		}
	}

	// Bitfly Node Metrics
	if config.EnableBitflyNodeMetrics.Value == true {
		addParametersToEnvVars(config.BitflyNodeMetrics.GetParameters(), envVars)
	}

	// MEV Boost
	addParametersToEnvVars(config.MevBoost.GetParameters(), envVars)
	if config.MevBoost.Mode.Value == Mode_Local {
		envVars[mevBoostExternalUrlEnvVar] = fmt.Sprintf("http://%s:%d", MevBoostContainerName, config.MevBoost.Port.Value)
	}

	return envVars

}

// The the title for the config
func (config *RocketPoolConfig) GetConfigTitle() string {
	return config.Title
}

// Update the default settings for all overwrite-on-upgrade parameters
func (config *RocketPoolConfig) UpdateDefaults() error {
	// Update the root params
	currentNetwork := config.Smartnode.Network.Value.(Network)
	for _, param := range config.GetParameters() {
		defaultValue, err := param.GetDefault(currentNetwork)
		if err != nil {
			return fmt.Errorf("error getting defaults for root param [%s] on network [%v]: %w", param.ID, currentNetwork, err)
		}
		if param.OverwriteOnUpgrade {
			param.Value = defaultValue
		}
	}

	// Update the subconfigs
	for subconfigName, subconfig := range config.GetSubconfigs() {
		for _, param := range subconfig.GetParameters() {
			defaultValue, err := param.GetDefault(currentNetwork)
			if err != nil {
				return fmt.Errorf("error getting defaults for %s param [%s] on network [%v]: %w", subconfigName, param.ID, currentNetwork, err)
			}
			if param.OverwriteOnUpgrade {
				param.Value = defaultValue
			}
		}
	}

	return nil
}

// Get all of the settings that have changed between an old config and this config, and get all of the containers that are affected by those changes - also returns whether or not the selected network was changed
func (config *RocketPoolConfig) GetChanges(oldConfig *RocketPoolConfig) (map[string][]ChangedSetting, map[ContainerID]bool, bool) {
	// Get the map of changed settings by category
	changedSettings := getChangedSettingsMap(oldConfig, config)

	// Create a list of all of the container IDs that need to be restarted
	totalAffectedContainers := map[ContainerID]bool{}
	for _, settingList := range changedSettings {
		for _, setting := range settingList {
			for container := range setting.AffectedContainers {
				totalAffectedContainers[container] = true
			}
		}
	}

	// Check if the network has changed
	changeNetworks := false
	if oldConfig.Smartnode.Network.Value != config.Smartnode.Network.Value {
		changeNetworks = true
	}

	// Return everything
	return changedSettings, totalAffectedContainers, changeNetworks
}

// Checks to see if the current configuration is valid; if not, returns a list of errors
func (config *RocketPoolConfig) Validate() []string {
	errors := []string{}

	// Check for illegal blank strings
	/* TODO - this needs to be smarter and ignore irrelevant settings
	for _, param := range config.GetParameters() {
		if param.Type == ParameterType_String && !param.CanBeBlank && param.Value == "" {
			errors = append(errors, fmt.Sprintf("[%s] cannot be blank.", param.Name))
		}
	}

	for name, subconfig := range config.GetSubconfigs() {
		for _, param := range subconfig.GetParameters() {
			if param.Type == ParameterType_String && !param.CanBeBlank && param.Value == "" {
				errors = append(errors, fmt.Sprintf("[%s - %s] cannot be blank.", name, param.Name))
			}
		}
	}
	*/

	if config.ExecutionClientMode.Value.(Mode) == Mode_Local {
		selectedEc := config.ExecutionClient.Value.(ExecutionClient)
		switch selectedEc {
		case ExecutionClient_Obs_Infura:
			errors = append(errors, "You currently have Infura configured as your primary Execution client, but it is no longer supported because it is not compatible with the upcoming Ethereum Merge. Please go back and choose a full Execution client.")
		case ExecutionClient_Obs_Pocket:
			errors = append(errors, "You currently have Pocket configured as your primary Execution client, but it is no longer supported because it is not compatible with the upcoming Ethereum Merge. Please go back and choose a full Execution client.")
		}
	}

	return errors
}

// Applies all of the defaults to all of the settings that have them defined
func (config *RocketPoolConfig) applyAllDefaults() error {
	for _, param := range config.GetParameters() {
		err := param.setToDefault(config.Smartnode.Network.Value.(Network))
		if err != nil {
			return fmt.Errorf("error setting root parameter default: %w", err)
		}
	}

	for name, subconfig := range config.GetSubconfigs() {
		for _, param := range subconfig.GetParameters() {
			err := param.setToDefault(config.Smartnode.Network.Value.(Network))
			if err != nil {
				return fmt.Errorf("error setting parameter default for %s: %w", name, err)
			}
		}
	}

	return nil
}

// Add the parameters to the collection of environment variabes
func addParametersToEnvVars(params []*Parameter, envVars map[string]string) {
	for _, param := range params {
		for _, envVar := range param.EnvironmentVariables {
			if envVar != "" {
				envVars[envVar] = fmt.Sprint(param.Value)
			}
		}
	}
}

// Get all of the changed settings between an old and new config
func getChangedSettingsMap(oldConfig *RocketPoolConfig, newConfig *RocketPoolConfig) map[string][]ChangedSetting {
	changedSettings := map[string][]ChangedSetting{}

	// Root settings
	oldRootParams := oldConfig.GetParameters()
	newRootParams := newConfig.GetParameters()
	changedSettings[oldConfig.Title] = getChangedSettings(oldRootParams, newRootParams, newConfig)

	// Subconfig settings
	oldSubconfigs := oldConfig.GetSubconfigs()
	for name, subConfig := range newConfig.GetSubconfigs() {
		oldParams := oldSubconfigs[name].GetParameters()
		newParams := subConfig.GetParameters()
		changedSettings[subConfig.GetConfigTitle()] = getChangedSettings(oldParams, newParams, newConfig)
	}

	return changedSettings
}

// Get all of the settings that have changed between the given parameter lists.
// Assumes the parameter lists represent identical parameters (e.g. they have the same number of elements and
// each element has the same ID).
func getChangedSettings(oldParams []*Parameter, newParams []*Parameter, newConfig *RocketPoolConfig) []ChangedSetting {
	changedSettings := []ChangedSetting{}

	for i, param := range newParams {
		oldValString := fmt.Sprint(oldParams[i].Value)
		newValString := fmt.Sprint(param.Value)
		if oldValString != newValString {
			changedSettings = append(changedSettings, ChangedSetting{
				Name:               param.Name,
				OldValue:           oldValString,
				NewValue:           newValString,
				AffectedContainers: getAffectedContainers(param, newConfig),
			})
		}
	}

	return changedSettings
}

// Handles custom container overrides
func getAffectedContainers(param *Parameter, cfg *RocketPoolConfig) map[ContainerID]bool {

	affectedContainers := map[ContainerID]bool{}

	for _, container := range param.AffectsContainers {
		affectedContainers[container] = true
	}

	// Nimbus doesn't operate in split mode, so all of the VC parameters need to get redirected to the BN instead
	if cfg.ConsensusClientMode.Value.(Mode) == Mode_Local &&
		cfg.ConsensusClient.Value.(ConsensusClient) == ConsensusClient_Nimbus {
		for _, container := range param.AffectsContainers {
			if container == ContainerID_Validator {
				affectedContainers[ContainerID_Eth2] = true
			}
		}
	}
	return affectedContainers

}<|MERGE_RESOLUTION|>--- conflicted
+++ resolved
@@ -26,11 +26,7 @@
 	Eth2ContainerName         string = "eth2"
 	ExporterContainerName     string = "exporter"
 	GrafanaContainerName      string = "grafana"
-<<<<<<< HEAD
-	IpfsContainerName         string = "ipfs"
-=======
 	MevBoostContainerName     string = "mev-boost"
->>>>>>> 2ffc587a
 	NodeContainerName         string = "node"
 	PrometheusContainerName   string = "prometheus"
 	ValidatorContainerName    string = "validator"
@@ -516,10 +512,7 @@
 		"exporter":           config.Exporter,
 		"bitflyNodeMetrics":  config.BitflyNodeMetrics,
 		"native":             config.Native,
-<<<<<<< HEAD
-=======
 		"mevBoost":           config.MevBoost,
->>>>>>> 2ffc587a
 	}
 }
 
