package config

import (
	"fmt"
	"io/ioutil"
	"os"
	"path/filepath"
	"strconv"

	"github.com/alessio/shellescape"
	"github.com/rocket-pool/smartnode/shared"
	"gopkg.in/yaml.v2"
)

// Constants
const (
	rootConfigName string = "root"

	ApiContainerName          string = "api"
	Eth1ContainerName         string = "eth1"
	Eth1FallbackContainerName string = "eth1-fallback"
	Eth2ContainerName         string = "eth2"
	ExporterContainerName     string = "exporter"
	GrafanaContainerName      string = "grafana"
	NodeContainerName         string = "node"
	PrometheusContainerName   string = "prometheus"
	ValidatorContainerName    string = "validator"
	WatchtowerContainerName   string = "watchtower"
)

// Defaults
const defaultBnMetricsPort uint16 = 9100
const defaultVcMetricsPort uint16 = 9101
const defaultNodeMetricsPort uint16 = 9102
const defaultExporterMetricsPort uint16 = 9103
const defaultWatchtowerMetricsPort uint16 = 9104

// The master configuration struct
type RocketPoolConfig struct {
	Title string `yaml:"title,omitempty"`

	Version string `yaml:"version,omitempty"`

	RocketPoolDirectory string `yaml:"rocketPoolDirectory,omitempty"`

	IsNativeMode bool `yaml:"isNativeMode,omitempty"`

	// Execution client settings
	ExecutionClientMode Parameter `yaml:"executionClientMode"`
	ExecutionClient     Parameter `yaml:"executionClient"`

	// Fallback execution client settings
	UseFallbackExecutionClient  Parameter `yaml:"useFallbackExecutionClient,omitempty"`
	FallbackExecutionClientMode Parameter `yaml:"fallbackExecutionClientMode,omitempty"`
	FallbackExecutionClient     Parameter `yaml:"fallbackExecutionClient,omitempty"`
	ReconnectDelay              Parameter `yaml:"reconnectDelay,omitempty"`

	// Consensus client settings
	ConsensusClientMode     Parameter `yaml:"consensusClientMode,omitempty"`
	ConsensusClient         Parameter `yaml:"consensusClient,omitempty"`
	ExternalConsensusClient Parameter `yaml:"externalConsensusClient,omitempty"`

	// Metrics settings
	EnableMetrics         Parameter `yaml:"enableMetrics,omitempty"`
	BnMetricsPort         Parameter `yaml:"bnMetricsPort,omitempty"`
	VcMetricsPort         Parameter `yaml:"vcMetricsPort,omitempty"`
	NodeMetricsPort       Parameter `yaml:"nodeMetricsPort,omitempty"`
	ExporterMetricsPort   Parameter `yaml:"exporterMetricsPort,omitempty"`
	WatchtowerMetricsPort Parameter `yaml:"watchtowerMetricsPort,omitempty"`

	// The Smartnode configuration
	Smartnode *SmartnodeConfig `yaml:"smartnode"`

	// Execution client configurations
	ExecutionCommon   *ExecutionCommonConfig   `yaml:"executionCommon,omitempty"`
	Geth              *GethConfig              `yaml:"geth,omitempty"`
	Infura            *InfuraConfig            `yaml:"infura,omitempty"`
	Pocket            *PocketConfig            `yaml:"pocket,omitempty"`
	ExternalExecution *ExternalExecutionConfig `yaml:"externalExecution,omitempty"`

	// Fallback Execution client configurations
	FallbackExecutionCommon   *ExecutionCommonConfig   `yaml:"fallbackExecutionCommon,omitempty"`
	FallbackInfura            *InfuraConfig            `yaml:"fallbackInfura,omitempty"`
	FallbackPocket            *PocketConfig            `yaml:"fallbackPocket,omitempty"`
	FallbackExternalExecution *ExternalExecutionConfig `yaml:"fallbackExternalExecution,omitempty"`

	// Consensus client configurations
	ConsensusCommon    *ConsensusCommonConfig    `yaml:"consensusCommon,omitempty"`
	Lighthouse         *LighthouseConfig         `yaml:"lighthouse,omitempty"`
	Nimbus             *NimbusConfig             `yaml:"nimbus,omitempty"`
	Prysm              *PrysmConfig              `yaml:"prysm,omitempty"`
	Teku               *TekuConfig               `yaml:"teku,omitempty"`
	ExternalLighthouse *ExternalLighthouseConfig `yaml:"externalLighthouse,omitempty"`
	ExternalPrysm      *ExternalPrysmConfig      `yaml:"externalPrysm,omitempty"`
	ExternalTeku       *ExternalTekuConfig       `yaml:"externalTeku,omitempty"`

	// Metrics
	Grafana    *GrafanaConfig    `yaml:"grafana,omitempty"`
	Prometheus *PrometheusConfig `yaml:"prometheus,omitempty"`
	Exporter   *ExporterConfig   `yaml:"exporter,omitempty"`

	// Native mode
	Native *NativeConfig `yaml:"native,omitempty"`
}

// Load configuration settings from a file
func LoadFromFile(path string) (*RocketPoolConfig, error) {

	// Return nil if the file doesn't exist
	_, err := os.Stat(path)
	if os.IsNotExist(err) {
		return nil, nil
	}

	// Read the file
	configBytes, err := ioutil.ReadFile(path)
	if err != nil {
		return nil, fmt.Errorf("could not read Rocket Pool settings file at %s: %w", shellescape.Quote(path), err)
	}

	// Attempt to parse it out into a settings map
	var settings map[string]map[string]string
	if err := yaml.Unmarshal(configBytes, &settings); err != nil {
		return nil, fmt.Errorf("could not parse settings file: %w", err)
	}

	// Deserialize it into a config object
	cfg := NewRocketPoolConfig(filepath.Dir(path), false)
	err = cfg.Deserialize(settings)
	if err != nil {
		return nil, fmt.Errorf("could not deserialize settings file: %w", err)
	}

	return cfg, nil

}

// Creates a new Rocket Pool configuration instance
func NewRocketPoolConfig(rpDir string, isNativeMode bool) *RocketPoolConfig {

	config := &RocketPoolConfig{
		Title:               "Top-level Settings",
		RocketPoolDirectory: rpDir,
		IsNativeMode:        isNativeMode,

		ExecutionClientMode: Parameter{
			ID:                   "executionClientMode",
			Name:                 "Execution Client Mode",
			Description:          "Choose which mode to use for your Execution client - locally managed (Docker Mode), or externally managed (Hybrid Mode).",
			Type:                 ParameterType_Choice,
			Default:              map[Network]interface{}{},
			AffectsContainers:    []ContainerID{ContainerID_Api, ContainerID_Eth1, ContainerID_Eth2, ContainerID_Node, ContainerID_Watchtower},
			EnvironmentVariables: []string{},
			CanBeBlank:           false,
			OverwriteOnUpgrade:   false,
			Options: []ParameterOption{{
				Name:        "Locally Managed",
				Description: "Allow the Smartnode to manage an Execution client for you (Docker Mode)",
				Value:       Mode_Local,
			}, {
				Name:        "Externally Managed",
				Description: "Use an existing Execution client that you manage on your own (Hybrid Mode)",
				Value:       Mode_External,
			}},
		},

		ExecutionClient: Parameter{
			ID:                   "executionClient",
			Name:                 "Execution Client",
			Description:          "Select which Execution client you would like to run.",
			Type:                 ParameterType_Choice,
			Default:              map[Network]interface{}{Network_All: ExecutionClient_Geth},
			AffectsContainers:    []ContainerID{ContainerID_Eth1},
			EnvironmentVariables: []string{},
			CanBeBlank:           false,
			OverwriteOnUpgrade:   false,
			Options: []ParameterOption{{
				Name:        "Geth",
				Description: "Geth is one of the three original implementations of the Ethereum protocol. It is written in Go, fully open source and licensed under the GNU LGPL v3.",
				Value:       ExecutionClient_Geth,
			}, /*{
				Name:        "Infura",
				Description: "Use infura.io as a light client for Eth 1.0. Not recommended for use in production.",
				Value:       ExecutionClient_Infura,
			}, {
				Name:        "Pocket",
				Description: "Use Pocket Network as a decentralized light client for Eth 1.0. Suitable for use in production.",
				Value:       ExecutionClient_Pocket,
			}*/},
		},

		UseFallbackExecutionClient: Parameter{
			ID:                   "useFallbackExecutionClient",
			Name:                 "Use Fallback Execution Client",
			Description:          "Enable this if you would like to specify a fallback Execution client, which will temporarily be used by the Smartnode and your Consensus client if your primary Execution client ever goes offline.",
			Type:                 ParameterType_Bool,
			Default:              map[Network]interface{}{Network_All: false},
			AffectsContainers:    []ContainerID{ContainerID_Api, ContainerID_Eth1Fallback, ContainerID_Eth2, ContainerID_Node, ContainerID_Watchtower},
			EnvironmentVariables: []string{},
			CanBeBlank:           false,
			OverwriteOnUpgrade:   false,
		},

		FallbackExecutionClientMode: Parameter{
			ID:                   "fallbackExecutionClientMode",
			Name:                 "Fallback Execution Client Mode",
			Description:          "Choose which mode to use for your fallback Execution client - locally managed (Docker Mode), or externally managed (Hybrid Mode).",
			Type:                 ParameterType_Choice,
			Default:              map[Network]interface{}{Network_All: nil},
			AffectsContainers:    []ContainerID{ContainerID_Api, ContainerID_Eth1Fallback, ContainerID_Eth2, ContainerID_Node, ContainerID_Watchtower},
			EnvironmentVariables: []string{},
			CanBeBlank:           false,
			OverwriteOnUpgrade:   false,
			Options: []ParameterOption{{
				Name:        "Locally Managed",
				Description: "Allow the Smartnode to manage a fallback Execution client for you (Docker Mode)",
				Value:       Mode_Local,
			}, {
				Name:        "Externally Managed",
				Description: "Use an existing fallback Execution client that you manage on your own (Hybrid Mode)",
				Value:       Mode_External,
			}},
		},

		FallbackExecutionClient: Parameter{
			ID:                   "fallbackExecutionClient",
			Name:                 "Fallback Execution Client",
			Description:          "Select which fallback Execution client you would like to run.",
			Type:                 ParameterType_Choice,
			Default:              map[Network]interface{}{Network_All: ExecutionClient_Pocket},
			AffectsContainers:    []ContainerID{ContainerID_Eth1Fallback},
			EnvironmentVariables: []string{},
			CanBeBlank:           false,
			OverwriteOnUpgrade:   false,
			Options: []ParameterOption{{
				Name:        "Nope",
				Description: "This is a dummy item, don't pick me",
				Value:       ExecutionClient_Unknown,
			}, /*{
				Name:        "Infura",
				Description: "Use infura.io as a light client for Eth 1.0. Not recommended for use in production.",
				Value:       ExecutionClient_Infura,
			}, {
				Name:        "Pocket",
				Description: "Use Pocket Network as a decentralized light client for Eth 1.0. Suitable for use in production.",
				Value:       ExecutionClient_Pocket,
<<<<<<< HEAD
			}*/},
=======
			}, {
				Name:        "External",
				Description: "Use an existing Execution client that you already manage externally on your own.",
				Value:       ExecutionClient_Unknown,
			}},
>>>>>>> ca47aa46
		},

		ReconnectDelay: Parameter{
			ID:                   "reconnectDelay",
			Name:                 "Reconnect Delay",
			Description:          "The delay to wait after the primary Execution client fails before trying to reconnect to it. The format is \"10h20m30s\".",
			Type:                 ParameterType_String,
			Default:              map[Network]interface{}{Network_All: "60s"},
			AffectsContainers:    []ContainerID{ContainerID_Api, ContainerID_Node, ContainerID_Watchtower},
			EnvironmentVariables: []string{},
			CanBeBlank:           false,
			OverwriteOnUpgrade:   false,
		},

		ConsensusClientMode: Parameter{
			ID:                   "consensusClientMode",
			Name:                 "Consensus Client Mode",
			Description:          "Choose which mode to use for your Consensus client - locally managed (Docker Mode), or externally managed (Hybrid Mode).",
			Type:                 ParameterType_Choice,
			Default:              map[Network]interface{}{Network_All: Mode_Local},
			AffectsContainers:    []ContainerID{ContainerID_Api, ContainerID_Eth2, ContainerID_Node, ContainerID_Prometheus, ContainerID_Validator, ContainerID_Watchtower},
			EnvironmentVariables: []string{},
			CanBeBlank:           false,
			OverwriteOnUpgrade:   false,
			Options: []ParameterOption{{
				Name:        "Locally Managed",
				Description: "Allow the Smartnode to manage a Consensus client for you (Docker Mode)",
				Value:       Mode_Local,
			}, {
				Name:        "Externally Managed",
				Description: "Use an existing Consensus client that you manage on your own (Hybrid Mode)",
				Value:       Mode_External,
			}},
		},

		ConsensusClient: Parameter{
			ID:                   "consensusClient",
			Name:                 "Consensus Client",
			Description:          "Select which Consensus client you would like to use.",
			Type:                 ParameterType_Choice,
			Default:              map[Network]interface{}{Network_All: ConsensusClient_Nimbus},
			AffectsContainers:    []ContainerID{ContainerID_Api, ContainerID_Node, ContainerID_Watchtower, ContainerID_Eth2, ContainerID_Validator},
			EnvironmentVariables: []string{},
			CanBeBlank:           false,
			OverwriteOnUpgrade:   false,
			Options: []ParameterOption{{
				Name:        "Lighthouse",
				Description: "Lighthouse is a Consensus client with a heavy focus on speed and security. The team behind it, Sigma Prime, is an information security and software engineering firm who have funded Lighthouse along with the Ethereum Foundation, Consensys, and private individuals. Lighthouse is built in Rust and offered under an Apache 2.0 License.",
				Value:       ConsensusClient_Lighthouse,
			}, /*{
					Name:        "Nimbus",
					Description: "Nimbus is a Consensus client implementation that strives to be as lightweight as possible in terms of resources used. This allows it to perform well on embedded systems, resource-restricted devices -- including Raspberry Pis and mobile devices -- and multi-purpose servers.",
					Value:       ConsensusClient_Nimbus,
				}, {
					Name:        "Prysm",
					Description: "Prysm is a Go implementation of Ethereum Consensus protocol with a focus on usability, security, and reliability. Prysm is developed by Prysmatic Labs, a company with the sole focus on the development of their client. Prysm is written in Go and released under a GPL-3.0 license.",
					Value:       ConsensusClient_Prysm,
				}, */{
					Name:        "Teku",
					Description: "PegaSys Teku (formerly known as Artemis) is a Java-based Ethereum 2.0 client designed & built to meet institutional needs and security requirements. PegaSys is an arm of ConsenSys dedicated to building enterprise-ready clients and tools for interacting with the core Ethereum platform. Teku is Apache 2 licensed and written in Java, a language notable for its maturity & ubiquity.",
					Value:       ConsensusClient_Teku,
				}},
		},

		ExternalConsensusClient: Parameter{
			ID:                   "externalConsensusClient",
			Name:                 "Consensus Client",
			Description:          "Select which Consensus client your externally managed client is.",
			Type:                 ParameterType_Choice,
			Default:              map[Network]interface{}{Network_All: ConsensusClient_Lighthouse},
			AffectsContainers:    []ContainerID{ContainerID_Api, ContainerID_Node, ContainerID_Watchtower, ContainerID_Eth2, ContainerID_Validator},
			EnvironmentVariables: []string{},
			CanBeBlank:           false,
			OverwriteOnUpgrade:   false,
			Options: []ParameterOption{{
				Name:        "Lighthouse",
				Description: "Select this if you will use Lighthouse as your Consensus client.",
				Value:       ConsensusClient_Lighthouse,
			}, /*{
					Name:        "Prysm",
					Description: "Select this if you will use Prysm as your Consensus client.",
					Value:       ConsensusClient_Prysm,
				}, */{
					Name:        "Teku",
					Description: "Select this if you will use Teku as your Consensus client.",
					Value:       ConsensusClient_Teku,
				}},
		},

		EnableMetrics: Parameter{
			ID:                   "enableMetrics",
			Name:                 "Enable Metrics",
			Description:          "Enable the Smartnode's performance and status metrics system. This will provide you with the node operator's Grafana dashboard.",
			Type:                 ParameterType_Bool,
			Default:              map[Network]interface{}{Network_All: true},
			AffectsContainers:    []ContainerID{ContainerID_Node, ContainerID_Watchtower, ContainerID_Eth2, ContainerID_Grafana, ContainerID_Prometheus, ContainerID_Exporter},
			EnvironmentVariables: []string{"ENABLE_METRICS"},
			CanBeBlank:           false,
			OverwriteOnUpgrade:   false,
		},

		BnMetricsPort: Parameter{
			ID:                   "bnMetricsPort",
			Name:                 "Beacon Node Metrics Port",
			Description:          "The port your Consensus client's Beacon Node should expose its metrics on.",
			Type:                 ParameterType_Uint16,
			Default:              map[Network]interface{}{Network_All: defaultBnMetricsPort},
			AffectsContainers:    []ContainerID{ContainerID_Eth2, ContainerID_Prometheus},
			EnvironmentVariables: []string{"BN_METRICS_PORT"},
			CanBeBlank:           false,
			OverwriteOnUpgrade:   false,
		},

		VcMetricsPort: Parameter{
			ID:                   "vcMetricsPort",
			Name:                 "Validator Client Metrics Port",
			Description:          "The port your validator client should expose its metrics on.",
			Type:                 ParameterType_Uint16,
			Default:              map[Network]interface{}{Network_All: defaultVcMetricsPort},
			AffectsContainers:    []ContainerID{ContainerID_Validator, ContainerID_Prometheus},
			EnvironmentVariables: []string{"VC_METRICS_PORT"},
			CanBeBlank:           false,
			OverwriteOnUpgrade:   false,
		},

		NodeMetricsPort: Parameter{
			ID:                   "nodeMetricsPort",
			Name:                 "Node Metrics Port",
			Description:          "The port your Node container should expose its metrics on.",
			Type:                 ParameterType_Uint16,
			Default:              map[Network]interface{}{Network_All: defaultNodeMetricsPort},
			AffectsContainers:    []ContainerID{ContainerID_Node, ContainerID_Prometheus},
			EnvironmentVariables: []string{"NODE_METRICS_PORT"},
			CanBeBlank:           false,
			OverwriteOnUpgrade:   false,
		},

		ExporterMetricsPort: Parameter{
			ID:                   "exporterMetricsPort",
			Name:                 "Exporter Metrics Port",
			Description:          "The port that Prometheus's Node Exporter should expose its metrics on.",
			Type:                 ParameterType_Uint16,
			Default:              map[Network]interface{}{Network_All: defaultExporterMetricsPort},
			AffectsContainers:    []ContainerID{ContainerID_Exporter, ContainerID_Prometheus},
			EnvironmentVariables: []string{"EXPORTER_METRICS_PORT"},
			CanBeBlank:           false,
			OverwriteOnUpgrade:   false,
		},

		WatchtowerMetricsPort: Parameter{
			ID:                   "watchtowerMetricsPort",
			Name:                 "Watchtower Metrics Port",
			Description:          "The port your Watchtower container should expose its metrics on.\nThis is only relevant for Oracle Nodes.",
			Type:                 ParameterType_Uint16,
			Default:              map[Network]interface{}{Network_All: defaultWatchtowerMetricsPort},
			AffectsContainers:    []ContainerID{ContainerID_Watchtower, ContainerID_Prometheus},
			EnvironmentVariables: []string{"WATCHTOWER_METRICS_PORT"},
			CanBeBlank:           false,
			OverwriteOnUpgrade:   false,
		},
	}

	// Set the defaults for choices
	config.ExecutionClientMode.Default[Network_All] = config.ExecutionClientMode.Options[0].Value
	config.FallbackExecutionClientMode.Default[Network_All] = config.FallbackExecutionClientMode.Options[0].Value
	config.ConsensusClientMode.Default[Network_All] = config.ConsensusClientMode.Options[0].Value

	config.Smartnode = NewSmartnodeConfig(config)
	config.ExecutionCommon = NewExecutionCommonConfig(config, false)
	config.Geth = NewGethConfig(config, false)
	config.Infura = NewInfuraConfig(config, false)
	config.Pocket = NewPocketConfig(config, false)
	config.ExternalExecution = NewExternalExecutionConfig(config, false)
	config.FallbackExecutionCommon = NewExecutionCommonConfig(config, true)
	config.FallbackInfura = NewInfuraConfig(config, true)
	config.FallbackPocket = NewPocketConfig(config, true)
	config.FallbackExternalExecution = NewExternalExecutionConfig(config, true)
	config.ConsensusCommon = NewConsensusCommonConfig(config)
	config.Lighthouse = NewLighthouseConfig(config)
	config.Nimbus = NewNimbusConfig(config)
	config.Prysm = NewPrysmConfig(config)
	config.Teku = NewTekuConfig(config)
	config.ExternalLighthouse = NewExternalLighthouseConfig(config)
	config.ExternalPrysm = NewExternalPrysmConfig(config)
	config.ExternalTeku = NewExternalTekuConfig(config)
	config.Grafana = NewGrafanaConfig(config)
	config.Prometheus = NewPrometheusConfig(config)
	config.Exporter = NewExporterConfig(config)
	config.Native = NewNativeConfig(config)

	// Apply the default values for mainnet
	config.Smartnode.Network.Value = config.Smartnode.Network.Options[0].Value
	config.applyAllDefaults()

	return config
}

// Create a copy of this configuration.
func (config *RocketPoolConfig) CreateCopy() *RocketPoolConfig {
	newConfig := NewRocketPoolConfig(config.RocketPoolDirectory, config.IsNativeMode)

	newParams := newConfig.GetParameters()
	for i, param := range config.GetParameters() {
		newParams[i].Value = param.Value
	}

	newSubconfigs := newConfig.GetSubconfigs()
	for name, subConfig := range config.GetSubconfigs() {
		newParams := newSubconfigs[name].GetParameters()
		for i, param := range subConfig.GetParameters() {
			newParams[i].Value = param.Value
		}
	}

	return newConfig
}

// Get the parameters for this config
func (config *RocketPoolConfig) GetParameters() []*Parameter {
	return []*Parameter{
		&config.ExecutionClientMode,
		&config.ExecutionClient,
		&config.UseFallbackExecutionClient,
		&config.FallbackExecutionClientMode,
		&config.FallbackExecutionClient,
		&config.ReconnectDelay,
		&config.ConsensusClientMode,
		&config.ConsensusClient,
		&config.ExternalConsensusClient,
		&config.EnableMetrics,
		&config.BnMetricsPort,
		&config.VcMetricsPort,
		&config.NodeMetricsPort,
		&config.ExporterMetricsPort,
		&config.WatchtowerMetricsPort,
	}
}

// Get the subconfigurations for this config
func (config *RocketPoolConfig) GetSubconfigs() map[string]Config {
	return map[string]Config{
		"smartnode":                 config.Smartnode,
		"executionCommon":           config.ExecutionCommon,
		"geth":                      config.Geth,
		"infura":                    config.Infura,
		"pocket":                    config.Pocket,
		"externalExecution":         config.ExternalExecution,
		"fallbackExecutionCommon":   config.FallbackExecutionCommon,
		"fallbackInfura":            config.FallbackInfura,
		"fallbackPocket":            config.FallbackPocket,
		"fallbackExternalExecution": config.FallbackExternalExecution,
		"consensusCommon":           config.ConsensusCommon,
		"lighthouse":                config.Lighthouse,
		"nimbus":                    config.Nimbus,
		"prysm":                     config.Prysm,
		"teku":                      config.Teku,
		"externalLighthouse":        config.ExternalLighthouse,
		"externalPrysm":             config.ExternalPrysm,
		"externalTeku":              config.ExternalTeku,
		"grafana":                   config.Grafana,
		"prometheus":                config.Prometheus,
		"exporter":                  config.Exporter,
		"native":                    config.Native,
	}
}

// Handle a network change on all of the parameters
func (config *RocketPoolConfig) ChangeNetwork(newNetwork Network) {

	// Get the current network
	oldNetwork, ok := config.Smartnode.Network.Value.(Network)
	if !ok {
		oldNetwork = Network_Unknown
	}
	if oldNetwork == newNetwork {
		return
	}
	config.Smartnode.Network.Value = newNetwork

	// Update the master parameters
	rootParams := config.GetParameters()
	for _, param := range rootParams {
		param.changeNetwork(oldNetwork, newNetwork)
	}

	// Update all of the child config objects
	subconfigs := config.GetSubconfigs()
	for _, subconfig := range subconfigs {
		for _, param := range subconfig.GetParameters() {
			param.changeNetwork(oldNetwork, newNetwork)
		}
	}

}

// Get the Consensus clients incompatible with the config's EC and fallback EC selection
func (config *RocketPoolConfig) GetIncompatibleConsensusClients() ([]ParameterOption, []ParameterOption) {

	// Get the compatible clients based on the EC choice
	var compatibleConsensusClients []ConsensusClient
	if config.ExecutionClientMode.Value == Mode_Local {
		executionClient := config.ExecutionClient.Value.(ExecutionClient)
		switch executionClient {
		case ExecutionClient_Geth:
			compatibleConsensusClients = config.Geth.CompatibleConsensusClients
		case ExecutionClient_Infura:
			compatibleConsensusClients = config.Infura.CompatibleConsensusClients
		case ExecutionClient_Pocket:
			compatibleConsensusClients = config.Pocket.CompatibleConsensusClients
		}
	}

	// Get the compatible clients based on the fallback EC choice
	var fallbackCompatibleConsensusClients []ConsensusClient
	if config.UseFallbackExecutionClient.Value == true && config.FallbackExecutionClientMode.Value == Mode_Local {
		fallbackExecutionClient := config.FallbackExecutionClient.Value.(ExecutionClient)
		switch fallbackExecutionClient {
		case ExecutionClient_Infura:
			fallbackCompatibleConsensusClients = config.FallbackInfura.CompatibleConsensusClients
		case ExecutionClient_Pocket:
			fallbackCompatibleConsensusClients = config.FallbackPocket.CompatibleConsensusClients
		}
	}

	// Sort every consensus client into good and bad lists
	var badClients []ParameterOption
	var badFallbackClients []ParameterOption
	for _, consensusClient := range config.ConsensusClient.Options {
		// Get the value for one of the consensus client options
		clientValue := consensusClient.Value.(ConsensusClient)

		// Check if it's in the list of clients compatible with the EC
		if len(compatibleConsensusClients) > 0 {
			isGood := false
			for _, compatibleWithEC := range compatibleConsensusClients {
				if compatibleWithEC == clientValue {
					isGood = true
					break
				}
			}

			// If it isn't, append it to the list of bad clients and move on
			if !isGood {
				badClients = append(badClients, consensusClient)
				continue
			}
		}

		// Check the fallback EC too
		if len(fallbackCompatibleConsensusClients) > 0 {
			isGood := false
			for _, compatibleWithFallbackEC := range fallbackCompatibleConsensusClients {
				if compatibleWithFallbackEC == clientValue {
					isGood = true
					break
				}
			}

			if !isGood {
				badFallbackClients = append(badFallbackClients, consensusClient)
				continue
			}
		}
	}

	return badClients, badFallbackClients

}

// Get the configuration for the selected client
func (config *RocketPoolConfig) GetSelectedConsensusClientConfig() (ConsensusConfig, error) {
	if config.IsNativeMode {
		return nil, fmt.Errorf("consensus config is not available in native mode")
	}

	mode := config.ConsensusClientMode.Value.(Mode)
	switch mode {
	case Mode_Local:
		client := config.ConsensusClient.Value.(ConsensusClient)
		switch client {
		case ConsensusClient_Lighthouse:
			return config.Lighthouse, nil
		case ConsensusClient_Nimbus:
			return config.Nimbus, nil
		case ConsensusClient_Prysm:
			return config.Prysm, nil
		case ConsensusClient_Teku:
			return config.Teku, nil
		default:
			return nil, fmt.Errorf("unknown consensus client [%v] selected", client)
		}

	case Mode_External:
		client := config.ExternalConsensusClient.Value.(ConsensusClient)
		switch client {
		case ConsensusClient_Lighthouse:
			return config.ExternalLighthouse, nil
		case ConsensusClient_Prysm:
			return config.ExternalPrysm, nil
		case ConsensusClient_Teku:
			return config.ExternalTeku, nil
		default:
			return nil, fmt.Errorf("unknown external consensus client [%v] selected", client)
		}

	default:
		return nil, fmt.Errorf("unknown consensus client mode [%v]", mode)
	}
}

// Serializes the configuration into a map of maps, compatible with a settings file
func (config *RocketPoolConfig) Serialize() map[string]map[string]string {

	masterMap := map[string]map[string]string{}

	// Serialize root params
	rootParams := map[string]string{}
	for _, param := range config.GetParameters() {
		param.serialize(rootParams)
	}
	masterMap[rootConfigName] = rootParams
	masterMap[rootConfigName]["rpDir"] = config.RocketPoolDirectory
	masterMap[rootConfigName]["isNative"] = fmt.Sprint(config.IsNativeMode)
	masterMap[rootConfigName]["version"] = fmt.Sprintf("v%s", shared.RocketPoolVersion) // Update the version with the current Smartnode version

	// Serialize the subconfigs
	for name, subconfig := range config.GetSubconfigs() {
		subconfigParams := map[string]string{}
		for _, param := range subconfig.GetParameters() {
			param.serialize(subconfigParams)
		}
		masterMap[name] = subconfigParams
	}

	return masterMap
}

// Deserializes a settings file into this config
func (config *RocketPoolConfig) Deserialize(masterMap map[string]map[string]string) error {

	// Deserialize root params
	rootParams, exists := masterMap[rootConfigName]
	if !exists {
		return fmt.Errorf("missing config section [%s]", rootConfigName)
	}
	for _, param := range config.GetParameters() {
		err := param.deserialize(rootParams)
		if err != nil {
			return fmt.Errorf("error deserializing root config: %w", err)
		}
	}

	var err error
	config.RocketPoolDirectory = masterMap[rootConfigName]["rpDir"]
	config.IsNativeMode, err = strconv.ParseBool(masterMap[rootConfigName]["isNative"])
	if err != nil {
		return fmt.Errorf("error parsing isNative: %w", err)
	}
	config.Version = masterMap[rootConfigName]["version"]

	// Deserialize the subconfigs
	for name, subconfig := range config.GetSubconfigs() {
		subconfigParams, exists := masterMap[name]
		if !exists {
			return fmt.Errorf("missing config section [%s]", name)
		}
		for _, param := range subconfig.GetParameters() {
			err := param.deserialize(subconfigParams)
			if err != nil {
				return fmt.Errorf("error deserializing [%s]: %w", name, err)
			}
		}
	}

	return nil
}

// Generates a collection of environment variables based on this config's settings
func (config *RocketPoolConfig) GenerateEnvironmentVariables() map[string]string {

	envVars := map[string]string{}

	// Basic variables and root parameters
	envVars["SMARTNODE_IMAGE"] = config.Smartnode.GetSmartnodeContainerTag()
	envVars["ROCKETPOOL_FOLDER"] = config.RocketPoolDirectory
	addParametersToEnvVars(config.Smartnode.GetParameters(), envVars)
	addParametersToEnvVars(config.GetParameters(), envVars)

	// EC parameters
	envVars["EC_CLIENT"] = fmt.Sprint(config.ExecutionClient.Value)
	if config.ExecutionClientMode.Value.(Mode) == Mode_Local {
		envVars["EC_HTTP_ENDPOINT"] = fmt.Sprintf("http://%s:%d", Eth1ContainerName, config.ExecutionCommon.HttpPort.Value)
		envVars["EC_WS_ENDPOINT"] = fmt.Sprintf("ws://%s:%d", Eth1ContainerName, config.ExecutionCommon.WsPort.Value)

		// Handle open API ports
		if config.ExecutionCommon.OpenRpcPorts.Value == true {
			ecHttpPort := config.ExecutionCommon.HttpPort.Value.(uint16)
			ecWsPort := config.ExecutionCommon.WsPort.Value.(uint16)
			envVars["EC_OPEN_API_PORTS"] = fmt.Sprintf(", \"%d:%d/tcp\", \"%d:%d/tcp\"", ecHttpPort, ecHttpPort, ecWsPort, ecWsPort)
		}

		// Common params
		addParametersToEnvVars(config.ExecutionCommon.GetParameters(), envVars)

		// Client-specific params
		switch config.ExecutionClient.Value.(ExecutionClient) {
		case ExecutionClient_Geth:
			addParametersToEnvVars(config.Geth.GetParameters(), envVars)
		case ExecutionClient_Infura:
			addParametersToEnvVars(config.Infura.GetParameters(), envVars)
		case ExecutionClient_Pocket:
			addParametersToEnvVars(config.Pocket.GetParameters(), envVars)
		}
	} else {
		addParametersToEnvVars(config.ExternalExecution.GetParameters(), envVars)
	}

	// Fallback EC parameters
	envVars["FALLBACK_EC_CLIENT"] = fmt.Sprint(config.FallbackExecutionClient.Value)
	if config.UseFallbackExecutionClient.Value == true {
		if config.FallbackExecutionClientMode.Value.(Mode) == Mode_Local {
			envVars["FALLBACK_EC_HTTP_ENDPOINT"] = fmt.Sprintf("http://%s:%d", Eth1FallbackContainerName, config.FallbackExecutionCommon.HttpPort.Value)
			envVars["FALLBACK_EC_WS_ENDPOINT"] = fmt.Sprintf("ws://%s:%d", Eth1FallbackContainerName, config.FallbackExecutionCommon.WsPort.Value)

			// Handle open API ports
			if config.FallbackExecutionCommon.OpenRpcPorts.Value == true {
				ecHttpPort := config.FallbackExecutionCommon.HttpPort.Value.(uint16)
				ecWsPort := config.FallbackExecutionCommon.WsPort.Value.(uint16)
				envVars["FALLBACK_EC_OPEN_API_PORTS"] = fmt.Sprintf("\"%d:%d/tcp\", \"%d:%d/tcp\"", ecHttpPort, ecHttpPort, ecWsPort, ecWsPort)
			}

			// Common params
			addParametersToEnvVars(config.FallbackExecutionCommon.GetParameters(), envVars)

			// Client-specific params
			switch config.FallbackExecutionClient.Value.(ExecutionClient) {
			case ExecutionClient_Infura:
				addParametersToEnvVars(config.FallbackInfura.GetParameters(), envVars)
			case ExecutionClient_Pocket:
				addParametersToEnvVars(config.FallbackPocket.GetParameters(), envVars)
			}
		} else {
			addParametersToEnvVars(config.FallbackExternalExecution.GetParameters(), envVars)
		}
	}

	// CC parameters
	if config.ConsensusClientMode.Value.(Mode) == Mode_Local {
		envVars["CC_CLIENT"] = fmt.Sprint(config.ConsensusClient.Value)
		envVars["CC_API_ENDPOINT"] = fmt.Sprintf("http://%s:%d", Eth2ContainerName, config.ConsensusCommon.ApiPort.Value)

		// Handle open API ports
		bnOpenPorts := ""
		if config.ConsensusCommon.OpenApiPort.Value == true {
			ccApiPort := config.ConsensusCommon.ApiPort.Value.(uint16)
			bnOpenPorts += fmt.Sprintf(", \"%d:%d/tcp\"", ccApiPort, ccApiPort)
		}
		if config.ConsensusClient.Value.(ConsensusClient) == ConsensusClient_Prysm && config.Prysm.OpenRpcPort.Value == true {
			prysmRpcPort := config.Prysm.RpcPort.Value.(uint16)
			bnOpenPorts += fmt.Sprintf(", \"%d:%d/tcp\"", prysmRpcPort, prysmRpcPort)
		}
		envVars["BN_OPEN_PORTS"] = bnOpenPorts

		// Common params
		addParametersToEnvVars(config.ConsensusCommon.GetParameters(), envVars)

		// Client-specific params
		switch config.ConsensusClient.Value.(ConsensusClient) {
		case ConsensusClient_Lighthouse:
			addParametersToEnvVars(config.Lighthouse.GetParameters(), envVars)
			envVars["FEE_RECIPIENT_FILE"] = LighthouseFeeRecipientFilename
		case ConsensusClient_Nimbus:
			addParametersToEnvVars(config.Nimbus.GetParameters(), envVars)
			envVars["FEE_RECIPIENT_FILE"] = NimbusFeeRecipientFilename
		case ConsensusClient_Prysm:
			addParametersToEnvVars(config.Prysm.GetParameters(), envVars)
			envVars["CC_RPC_ENDPOINT"] = fmt.Sprintf("http://%s:%d", Eth2ContainerName, config.Prysm.RpcPort.Value)
			envVars["FEE_RECIPIENT_FILE"] = PrysmFeeRecipientFilename
		case ConsensusClient_Teku:
			addParametersToEnvVars(config.Teku.GetParameters(), envVars)
			envVars["FEE_RECIPIENT_FILE"] = TekuFeeRecipientFilename
		}
	} else {
		envVars["CC_CLIENT"] = fmt.Sprint(config.ExternalConsensusClient.Value)

		switch config.ExternalConsensusClient.Value.(ConsensusClient) {
		case ConsensusClient_Lighthouse:
			addParametersToEnvVars(config.ExternalLighthouse.GetParameters(), envVars)
			envVars["FEE_RECIPIENT_FILE"] = LighthouseFeeRecipientFilename
		case ConsensusClient_Prysm:
			addParametersToEnvVars(config.ExternalPrysm.GetParameters(), envVars)
			envVars["FEE_RECIPIENT_FILE"] = PrysmFeeRecipientFilename
		case ConsensusClient_Teku:
			addParametersToEnvVars(config.ExternalTeku.GetParameters(), envVars)
			envVars["FEE_RECIPIENT_FILE"] = TekuFeeRecipientFilename
		}
	}

	// Metrics
	if config.EnableMetrics.Value == true {
		addParametersToEnvVars(config.Exporter.GetParameters(), envVars)
		addParametersToEnvVars(config.Prometheus.GetParameters(), envVars)
		addParametersToEnvVars(config.Grafana.GetParameters(), envVars)

		if config.Exporter.RootFs.Value == true {
			envVars["EXPORTER_ROOTFS_COMMAND"] = ", \"--path.rootfs=/rootfs\""
			envVars["EXPORTER_ROOTFS_VOLUME"] = ", \"/:/rootfs:ro\""
		}

		if config.Prometheus.OpenPort.Value == true {
			envVars["PROMETHEUS_OPEN_PORTS"] = fmt.Sprintf("%d:%d/tcp", config.Prometheus.Port.Value, config.Prometheus.Port.Value)
		}

		// Additional metrics flags
		if config.Exporter.AdditionalFlags.Value.(string) != "" {
			envVars["EXPORTER_ADDITIONAL_FLAGS"] = fmt.Sprintf(", \"%s\"", config.Exporter.AdditionalFlags.Value.(string))
		}
		if config.Prometheus.AdditionalFlags.Value.(string) != "" {
			envVars["PROMETHEUS_ADDITIONAL_FLAGS"] = fmt.Sprintf(", \"%s\"", config.Prometheus.AdditionalFlags.Value.(string))
		}

	}

	return envVars

}

// The the title for the config
func (config *RocketPoolConfig) GetConfigTitle() string {
	return config.Title
}

// Update the default settings for all overwrite-on-upgrade parameters
func (config *RocketPoolConfig) UpdateDefaults() error {
	// Update the root params
	currentNetwork := config.Smartnode.Network.Value.(Network)
	for _, param := range config.GetParameters() {
		defaultValue, err := param.GetDefault(currentNetwork)
		if err != nil {
			return fmt.Errorf("error getting defaults for root param [%s] on network [%v]: %w", param.ID, currentNetwork, err)
		}
		if param.OverwriteOnUpgrade {
			param.Value = defaultValue
		}
	}

	// Update the subconfigs
	for subconfigName, subconfig := range config.GetSubconfigs() {
		for _, param := range subconfig.GetParameters() {
			defaultValue, err := param.GetDefault(currentNetwork)
			if err != nil {
				return fmt.Errorf("error getting defaults for %s param [%s] on network [%v]: %w", subconfigName, param.ID, currentNetwork, err)
			}
			if param.OverwriteOnUpgrade {
				param.Value = defaultValue
			}
		}
	}

	return nil
}

// Get all of the settings that have changed between an old config and this config, and get all of the containers that are affected by those changes - also returns whether or not the selected network was changed
func (config *RocketPoolConfig) GetChanges(oldConfig *RocketPoolConfig) (map[string][]ChangedSetting, map[ContainerID]bool, bool) {
	// Get the map of changed settings by category
	changedSettings := getChangedSettingsMap(oldConfig, config)

	// Create a list of all of the container IDs that need to be restarted
	totalAffectedContainers := map[ContainerID]bool{}
	for _, settingList := range changedSettings {
		for _, setting := range settingList {
			for container := range setting.AffectedContainers {
				totalAffectedContainers[container] = true
			}
		}
	}

	// Check if the network has changed
	changeNetworks := false
	if oldConfig.Smartnode.Network.Value != config.Smartnode.Network.Value {
		changeNetworks = true
	}

	// Return everything
	return changedSettings, totalAffectedContainers, changeNetworks
}

// Checks to see if the current configuration is valid; if not, returns a list of errors
func (config *RocketPoolConfig) Validate() []string {
	errors := []string{}

	badClients, badFallbackClients := config.GetIncompatibleConsensusClients()
	if config.ConsensusClientMode.Value == Mode_Local {
		selectedCC := config.ConsensusClient.Value.(ConsensusClient)
		for _, badClient := range badClients {
			if badClient.Value == selectedCC {
				errors = append(errors, fmt.Sprintf("Selected Consensus client:\n\t%s\nis not compatible with selected Execution client:\n\t%v", badClient.Name, config.ExecutionClient.Value))
				break
			}
		}
		for _, badClient := range badFallbackClients {
			if badClient.Value == selectedCC {
				errors = append(errors, fmt.Sprintf("Selected Consensus client:\n\t%s\nis not compatible with selected fallback Execution client:\n\t%v", badClient.Name, config.FallbackExecutionClient.Value))
				break
			}
		}
	}

	return errors
}

// Applies all of the defaults to all of the settings that have them defined
func (config *RocketPoolConfig) applyAllDefaults() error {
	for _, param := range config.GetParameters() {
		err := param.setToDefault(config.Smartnode.Network.Value.(Network))
		if err != nil {
			return fmt.Errorf("error setting root parameter default: %w", err)
		}
	}

	for name, subconfig := range config.GetSubconfigs() {
		for _, param := range subconfig.GetParameters() {
			err := param.setToDefault(config.Smartnode.Network.Value.(Network))
			if err != nil {
				return fmt.Errorf("error setting parameter default for %s: %w", name, err)
			}
		}
	}

	return nil
}

// Add the parameters to the collection of environment variabes
func addParametersToEnvVars(params []*Parameter, envVars map[string]string) {
	for _, param := range params {
		for _, envVar := range param.EnvironmentVariables {
			if envVar != "" {
				envVars[envVar] = fmt.Sprint(param.Value)
			}
		}
	}
}

// Get all of the changed settings between an old and new config
func getChangedSettingsMap(oldConfig *RocketPoolConfig, newConfig *RocketPoolConfig) map[string][]ChangedSetting {
	changedSettings := map[string][]ChangedSetting{}

	// Root settings
	oldRootParams := oldConfig.GetParameters()
	newRootParams := newConfig.GetParameters()
	changedSettings[oldConfig.Title] = getChangedSettings(oldRootParams, newRootParams, newConfig)

	// Subconfig settings
	oldSubconfigs := oldConfig.GetSubconfigs()
	for name, subConfig := range newConfig.GetSubconfigs() {
		oldParams := oldSubconfigs[name].GetParameters()
		newParams := subConfig.GetParameters()
		changedSettings[subConfig.GetConfigTitle()] = getChangedSettings(oldParams, newParams, newConfig)
	}

	return changedSettings
}

// Get all of the settings that have changed between the given parameter lists.
// Assumes the parameter lists represent identical parameters (e.g. they have the same number of elements and
// each element has the same ID).
func getChangedSettings(oldParams []*Parameter, newParams []*Parameter, newConfig *RocketPoolConfig) []ChangedSetting {
	changedSettings := []ChangedSetting{}

	for i, param := range newParams {
		oldValString := fmt.Sprint(oldParams[i].Value)
		newValString := fmt.Sprint(param.Value)
		if oldValString != newValString {
			changedSettings = append(changedSettings, ChangedSetting{
				Name:               param.Name,
				OldValue:           oldValString,
				NewValue:           newValString,
				AffectedContainers: getAffectedContainers(param, newConfig),
			})
		}
	}

	return changedSettings
}

// Handles custom container overrides
func getAffectedContainers(param *Parameter, cfg *RocketPoolConfig) map[ContainerID]bool {

	affectedContainers := map[ContainerID]bool{}

	for _, container := range param.AffectsContainers {
		affectedContainers[container] = true
	}

	// Nimbus doesn't operate in split mode, so all of the VC parameters need to get redirected to the BN instead
	if cfg.ConsensusClientMode.Value.(Mode) == Mode_Local &&
		cfg.ConsensusClient.Value.(ConsensusClient) == ConsensusClient_Nimbus {
		for _, container := range param.AffectsContainers {
			if container == ContainerID_Validator {
				affectedContainers[ContainerID_Eth2] = true
			}
		}
	}
	return affectedContainers

}<|MERGE_RESOLUTION|>--- conflicted
+++ resolved
@@ -233,26 +233,10 @@
 			CanBeBlank:           false,
 			OverwriteOnUpgrade:   false,
 			Options: []ParameterOption{{
-				Name:        "Nope",
-				Description: "This is a dummy item, don't pick me",
-				Value:       ExecutionClient_Unknown,
-			}, /*{
-				Name:        "Infura",
-				Description: "Use infura.io as a light client for Eth 1.0. Not recommended for use in production.",
-				Value:       ExecutionClient_Infura,
-			}, {
-				Name:        "Pocket",
-				Description: "Use Pocket Network as a decentralized light client for Eth 1.0. Suitable for use in production.",
-				Value:       ExecutionClient_Pocket,
-<<<<<<< HEAD
-			}*/},
-=======
-			}, {
 				Name:        "External",
 				Description: "Use an existing Execution client that you already manage externally on your own.",
 				Value:       ExecutionClient_Unknown,
 			}},
->>>>>>> ca47aa46
 		},
 
 		ReconnectDelay: Parameter{
