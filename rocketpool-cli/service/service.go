--- conflicted
+++ resolved
@@ -132,7 +132,6 @@
 	fmt.Printf("%s=== Smartnode v%s ===%s\n\n", colorGreen, shared.RocketPoolVersion, colorReset)
 	fmt.Printf("Changes you should be aware of before starting:\n\n")
 
-<<<<<<< HEAD
 	fmt.Printf("%s=== [Ropsten] The Merge! ===%s\n", colorGreen, colorReset)
 	fmt.Println("The merge has happened on Ropsten! You can now collect priority fees for blocks you propose. You'll need to set up your node's fee distributor in order to claim them (but you'll still collect them even before you do this).\nCheck out `rocketpool node initialize-fee-distributor` to initialize it, and `rocketpool node distribute-fees` to claim any balance it has.\n")
 
@@ -141,14 +140,6 @@
 
 	fmt.Printf("%s=== [Ropsten] Smoothing Pool! ===%s\n", colorGreen, colorReset)
 	fmt.Println("You can now opt into the Smoothing Pool, which will collect everyone's priority fees and MEV, and share them evenly between all participants.\nThis is great for smaller validators because it means if it takes a long time for you to get a proposal, no problem! You get regular, smooth ETH rewards every interval.\nCheck it out with `rocketpool node join-smoothing-pool`.")
-=======
-	fmt.Printf("%s=== Voting Support ===%s\n", colorGreen, colorReset)
-	fmt.Println("`rocketpool node set-voting-delegate` can be used to specify an Ethereum address you would like represent your node when voting on Rocket Pool DAO governance proposals.\nThis should be something you can safely use with a browser.\nA full write-up of DAO voting, Snapshot, and this command will be released soon - stay tuned!\n")
-
-	fmt.Printf("%s=== Light Client Deprecation ===%s\n", colorGreen, colorReset)
-	fmt.Println("Infura and Pocket are now deprecated because light clients will not be compatible with the upcoming Ethereum Merge. They will be removed in a later version. If you're running one of these, either as your primary or your fallback client, you should prepare to move away from them and use a full Execution client instead.")
-
->>>>>>> ee0b1629
 }
 
 // Install the Rocket Pool update tracker for the metrics dashboard
