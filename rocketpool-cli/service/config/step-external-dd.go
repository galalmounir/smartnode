--- conflicted
+++ resolved
@@ -35,26 +35,17 @@
 		switch wiz.md.Config.ExternalConsensusClient.Value.(cfgtypes.ConsensusClient) {
 		case cfgtypes.ConsensusClient_Lighthouse:
 			wiz.md.Config.ExternalLighthouse.DoppelgangerDetection.Value = ddEnabled
-<<<<<<< HEAD
-		case config.ConsensusClient_Nimbus:
+		case cfgtypes.ConsensusClient_Nimbus:
 			wiz.md.Config.ExternalNimbus.DoppelgangerDetection.Value = ddEnabled
-		case config.ConsensusClient_Prysm:
-=======
 		case cfgtypes.ConsensusClient_Lodestar:
 			wiz.md.Config.ExternalLodestar.DoppelgangerDetection.Value = ddEnabled
 		case cfgtypes.ConsensusClient_Prysm:
->>>>>>> b1b7a20d
 			wiz.md.Config.ExternalPrysm.DoppelgangerDetection.Value = ddEnabled
 		}
 		cc, _ := wiz.md.Config.GetSelectedConsensusClient()
 		switch cc {
-<<<<<<< HEAD
-		case config.ConsensusClient_Teku:
-			// Temp until Teku supports fallback clients
-=======
-		case cfgtypes.ConsensusClient_Nimbus, cfgtypes.ConsensusClient_Lodestar:
-			// Temp until Nimbus and Lodestar support fallback clients
->>>>>>> b1b7a20d
+		case cfgtypes.ConsensusClient_Lodestar:
+			// Temp until Lodestar support fallback clients
 			wiz.md.Config.UseFallbackClients.Value = false
 			wiz.metricsModal.show()
 		default:
