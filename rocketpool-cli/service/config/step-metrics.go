package config

import (
	cfgtypes "github.com/rocket-pool/smartnode/shared/types/config"
)

func createMetricsStep(wiz *wizard, currentStep int, totalSteps int) *choiceWizardStep {

	helperText := "Would you like to enable the Smartnode's metrics monitoring system? This will monitor things such as hardware stats (CPU usage, RAM usage, free disk space), your minipool stats, stats about your node such as total RPL and ETH rewards, and much more. It also enables the Grafana dashboard to quickly and easily view these metrics (see https://docs.rocketpool.net/guides/node/grafana.html for an example).\n\nNone of this information will be sent to any remote servers for collection an analysis; this is purely for your own usage on your node."

	show := func(modal *choiceModalLayout) {
		wiz.md.setPage(modal.page)
		if wiz.md.Config.EnableMetrics.Value == false {
			modal.focus(0)
		} else {
			modal.focus(1)
		}
	}

	done := func(buttonIndex int, buttonLabel string) {
		if buttonIndex == 1 {
			wiz.md.Config.EnableMetrics.Value = true
		} else {
			wiz.md.Config.EnableMetrics.Value = false
		}
		wiz.finishedModal.show()
	}

	back := func() {
		cc, _ := wiz.md.Config.GetSelectedConsensusClient()
		switch cc {
<<<<<<< HEAD
		case config.ConsensusClient_Teku:
			// Temp until Teku supports fallback clients
=======
		case cfgtypes.ConsensusClient_Nimbus:
			// Temp until Nimbus supports fallback clients
>>>>>>> b1b7a20d
			wiz.md.Config.UseFallbackClients.Value = false
			if wiz.md.Config.ConsensusClientMode.Value.(cfgtypes.Mode) == cfgtypes.Mode_Local {
				wiz.consensusLocalModal.show()
			} else {
				wiz.consensusExternalSelectModal.show()
			}
		default:
			wiz.useFallbackModal.show()
		}
	}

	return newChoiceStep(
		wiz,
		currentStep,
		totalSteps,
		helperText,
		[]string{"No", "Yes"},
		[]string{},
		76,
		"Metrics",
		DirectionalModalHorizontal,
		show,
		done,
		back,
		"step-metrics",
	)

}<|MERGE_RESOLUTION|>--- conflicted
+++ resolved
@@ -29,13 +29,8 @@
 	back := func() {
 		cc, _ := wiz.md.Config.GetSelectedConsensusClient()
 		switch cc {
-<<<<<<< HEAD
-		case config.ConsensusClient_Teku:
-			// Temp until Teku supports fallback clients
-=======
-		case cfgtypes.ConsensusClient_Nimbus:
-			// Temp until Nimbus supports fallback clients
->>>>>>> b1b7a20d
+		case cfgtypes.ConsensusClient_Lodestar:
+			// Temp until Lodestar supports fallback clients
 			wiz.md.Config.UseFallbackClients.Value = false
 			if wiz.md.Config.ConsensusClientMode.Value.(cfgtypes.Mode) == cfgtypes.Mode_Local {
 				wiz.consensusLocalModal.show()
