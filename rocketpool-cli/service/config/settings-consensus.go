--- conflicted
+++ resolved
@@ -122,13 +122,8 @@
 		}
 		configPage.masterConfig.ConsensusClient.Value = configPage.masterConfig.ConsensusClient.Options[index].Value
 		switch configPage.masterConfig.ConsensusClient.Value.(cfgtypes.ConsensusClient) {
-<<<<<<< HEAD
-		case cfgtypes.ConsensusClient_Nimbus, cfgtypes.ConsensusClient_Teku, cfgtypes.ConsensusClient_Lodestar:
-			// Temp until Nimbus, Teku, and Lodestar support fallbacks
-=======
-		case cfgtypes.ConsensusClient_Nimbus:
-			// Temp until Nimbus supports fallbacks
->>>>>>> 78c61fba
+		case cfgtypes.ConsensusClient_Nimbus, cfgtypes.ConsensusClient_Lodestar:
+			// Temp until Nimbus and Lodestar support fallbacks
 			configPage.home.md.Config.UseFallbackClients.Value = false
 			configPage.home.refresh()
 		}
