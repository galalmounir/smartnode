package node

import (
	"encoding/json"
	"fmt"
	"io/ioutil"
	"net/http"
	"os"
<<<<<<< HEAD
	"os/exec"
	"path/filepath"
=======
	"path/filepath"
	"sort"
>>>>>>> 82621a33
	"strconv"
	"strings"
	"time"
	"unicode"

	"github.com/mitchellh/go-homedir"
	"github.com/rocket-pool/rocketpool-go/types"
	"github.com/rocket-pool/smartnode/shared/services/config"
	"github.com/rocket-pool/smartnode/shared/services/rocketpool"
	"github.com/rocket-pool/smartnode/shared/types/api"
	cliutils "github.com/rocket-pool/smartnode/shared/utils/cli"
	hexutils "github.com/rocket-pool/smartnode/shared/utils/hex"
	"gopkg.in/yaml.v2"
)

// IPInfo API
const IPInfoURL = "https://ipinfo.io/json/"

// IPInfo response
type ipInfoResponse struct {
	Timezone string `json:"timezone"`
}

// Prompt user for a time zone string
func promptTimezone() string {

	// Time zone value
	var timezone string

	// Prompt for auto-detect
	if cliutils.Confirm("Would you like to detect your timezone automatically?") {
		// Detect using the IPInfo API
		resp, err := http.Get(IPInfoURL)
		if err == nil {
			defer func() {
				_ = resp.Body.Close()
			}()
			body, err := ioutil.ReadAll(resp.Body)
			if err == nil {
				message := new(ipInfoResponse)
				err := json.Unmarshal(body, message)
				if err == nil {
					timezone = message.Timezone
				} else {
					fmt.Printf("WARNING: couldn't query %s for your timezone based on your IP address (%s).\nChecking your system's timezone...\n", IPInfoURL, err.Error())
				}
			} else {
				fmt.Printf("WARNING: couldn't query %s for your timezone based on your IP address (%s).\nChecking your system's timezone...\n", IPInfoURL, err.Error())
			}
		} else {
			fmt.Printf("WARNING: couldn't query %s for your timezone based on your IP address (%s).\nChecking your system's timezone...\n", IPInfoURL, err.Error())
		}

		// Fall back to system time zone
		if timezone == "" {
			_, err := os.Stat("/etc/timezone")
			if os.IsNotExist(err) {
				// Try /etc/localtime, which Redhat-based systems use instead
				_, err = os.Stat("/etc/localtime")
				if err != nil {
					fmt.Printf("WARNING: couldn't get system timezone info (%s), you'll have to set it manually.\n", err.Error())
				} else {
					path, err := filepath.EvalSymlinks("/etc/localtime")
					if err != nil {
						fmt.Printf("WARNING: couldn't get system timezone info (%s), you'll have to set it manually.\n", err.Error())
					} else {
						path = strings.TrimPrefix(path, "/usr/share/zoneinfo/")
						path = strings.TrimPrefix(path, "posix/")
						path = strings.TrimSpace(path)
						// Verify it
						_, err = time.LoadLocation(path)
						if err != nil {
							fmt.Printf("WARNING: couldn't get system timezone info (%s), you'll have to set it manually.\n", err.Error())
						} else {
							timezone = path
						}
					}
				}
			} else if err != nil {
				fmt.Printf("WARNING: couldn't get system timezone info (%s), you'll have to set it manually.\n", err.Error())
			} else {
				// Debian systems
				bytes, err := os.ReadFile("/etc/timezone")
				if err != nil {
					fmt.Printf("WARNING: couldn't get system timezone info (%s), you'll have to set it manually.\n", err.Error())
				} else {
					timezone = strings.TrimSpace(string(bytes))
					// Verify it
					_, err = time.LoadLocation(timezone)
					if err != nil {
						fmt.Printf("WARNING: couldn't get system timezone info (%s), you'll have to set it manually.\n", err.Error())
						timezone = ""
					}
				}
			}
		}

	}

	// Confirm detected time zone
	if timezone != "" {
		if !cliutils.Confirm(fmt.Sprintf("The detected timezone is '%s', would you like to register using this timezone?", timezone)) {
			timezone = ""
		} else {
			return timezone
		}
	}

	// Get the list of valid countries
	var platformZoneSources = []string{
		"/usr/share/zoneinfo/",
		"/usr/share/lib/zoneinfo/",
		"/usr/lib/locale/TZ/",
	}
	countryNames := []string{}
	for _, source := range platformZoneSources {
		files, err := os.ReadDir(source)
		if err != nil {
			continue
		}

		for _, file := range files {
			fileInfo, err := file.Info()
			if err != nil {
				continue
			}
			isSymlink := fileInfo.Mode()&os.ModeSymlink == os.ModeSymlink // Don't allow symlinks, which are just TZ aliases
			isDir := fileInfo.IsDir()                                     // Must be a directory
			isUpper := unicode.IsUpper(rune(fileInfo.Name()[0]))          // Must start with an upper case letter
			if !isSymlink && isDir && isUpper {
				countryNames = append(countryNames, fileInfo.Name())
			}
		}
	}

	fmt.Println("You will now be prompted to enter a timezone.\nFor a complete list of valid entries, please use one of the \"TZ database name\" entries listed here:\nhttps://en.wikipedia.org/wiki/List_of_tz_database_time_zones\n")

	// Handle situations where we couldn't parse any timezone info from the OS
	if len(countryNames) == 0 {
		for timezone == "" {
			timezone = cliutils.Prompt("Please enter a timezone to register with in the format 'Country/City' (use Etc/UTC if you prefer not to answer):", "^([a-zA-Z_]{2,}\\/)+[a-zA-Z_]{2,}$", "Please enter a timezone in the format 'Country/City' (use Etc/UTC if you prefer not to answer)")
			if !cliutils.Confirm(fmt.Sprintf("You have chosen to register with the timezone '%s', is this correct?", timezone)) {
				timezone = ""
			}
		}

		// Return
		return timezone
	}

	// Print countries
	sort.Strings(countryNames)
	fmt.Println("List of valid countries / continents:")
	for _, countryName := range countryNames {
		fmt.Println(countryName)
	}
	fmt.Println()

	// Prompt for country
	country := ""
	for {
		time.Now().Zone()
		timezone = ""
		country = cliutils.Prompt("Please enter a country / continent from the list above:", "^.+$", "Please enter a country / continent from the list above:")

		exists := false
		for _, candidate := range countryNames {
			if candidate == country {
				exists = true
				break
			}
		}

		if !exists {
			fmt.Printf("%s is not a valid country or continent. Please see the list above for valid countries and continents.\n\n", country)
		} else {
			break
		}
	}

	// Get the list of regions for the selected country
	regionNames := []string{}
	for _, source := range platformZoneSources {
		files, err := os.ReadDir(filepath.Join(source, country))
		if err != nil {
			continue
		}

		for _, file := range files {
			fileInfo, err := file.Info()
			if err != nil {
				continue
			}
			if fileInfo.IsDir() {
				subfiles, err := os.ReadDir(filepath.Join(source, country, fileInfo.Name()))
				if err != nil {
					continue
				}
				for _, subfile := range subfiles {
					subfileInfo, err := subfile.Info()
					if err != nil {
						continue
					}
					regionNames = append(regionNames, fmt.Sprintf("%s/%s", fileInfo.Name(), subfileInfo.Name()))
				}
			} else {
				regionNames = append(regionNames, fileInfo.Name())
			}
		}
	}

	// Print regions
	sort.Strings(regionNames)
	fmt.Println("List of valid regions:")
	for _, regionName := range regionNames {
		fmt.Println(regionName)
	}
	fmt.Println()

	// Prompt for region
	region := ""
	for {
		time.Now().Zone()
		timezone = ""
		region = cliutils.Prompt("Please enter a region from the list above:", "^.+$", "Please enter a region from the list above:")

		exists := false
		for _, candidate := range regionNames {
			if candidate == region {
				exists = true
				break
			}
		}

		if !exists {
			fmt.Printf("%s is not a valid country or continent. Please see the list above for valid countries and continents.\n\n", region)
		} else {
			break
		}
	}

	// Return
	timezone = fmt.Sprintf("%s/%s", country, region)
	fmt.Printf("Using timezone %s.\n", timezone)
	return timezone
}

// Prompt user for a minimum node fee
func promptMinNodeFee(networkCurrentNodeFee, networkMinNodeFee float64) float64 {

	// Get suggested min node fee
	suggestedMinNodeFee := networkCurrentNodeFee - DefaultMaxNodeFeeSlippage
	if suggestedMinNodeFee < networkMinNodeFee {
		suggestedMinNodeFee = networkMinNodeFee
	}

	// Prompt for suggested max slippage
	fmt.Printf("The current network node commission rate that your minipool should receive is %f%%.\n", networkCurrentNodeFee*100)
	fmt.Printf("The suggested maximum commission rate slippage for your deposit transaction is %f%%.\n", DefaultMaxNodeFeeSlippage*100)
	fmt.Printf("This will result in your minipool receiving a minimum possible commission rate of %f%%.\n", suggestedMinNodeFee*100)
	if cliutils.Confirm("Do you want to use the suggested maximum commission rate slippage?") {
		return suggestedMinNodeFee
	}

	// Prompt for custom max slippage
	for {

		// Get max slippage
		maxNodeFeeSlippagePercStr := cliutils.Prompt("Please enter a maximum commission rate slippage % for your deposit:", "^\\d+(\\.\\d+)?$", "Invalid maximum commission rate slippage")
		maxNodeFeeSlippagePerc, _ := strconv.ParseFloat(maxNodeFeeSlippagePercStr, 64)
		maxNodeFeeSlippage := maxNodeFeeSlippagePerc / 100
		if maxNodeFeeSlippage < 0 || maxNodeFeeSlippage > 1 {
			fmt.Println("Invalid maximum commission rate slippage")
			fmt.Println("")
			continue
		}

		// Calculate min node fee
		minNodeFee := networkCurrentNodeFee - maxNodeFeeSlippage
		if minNodeFee < networkMinNodeFee {
			minNodeFee = networkMinNodeFee
		}

		// Confirm max slippage
		if cliutils.Confirm(fmt.Sprintf("You have chosen a maximum commission rate slippage of %f%%, resulting in a minimum possible commission rate of %f%%. Is this correct?", maxNodeFeeSlippage*100, minNodeFee*100)) {
			return minNodeFee
		}

	}

}

// Prompt for the password to a solo validator key as part of migration
func promptForSoloKeyPassword(rp *rocketpool.Client, cfg *config.RocketPoolConfig, pubkey types.ValidatorPubkey) (string, error) {

	// Check for the custom key directory
	datapath, err := homedir.Expand(cfg.Smartnode.DataPath.Value.(string))
	if err != nil {
		return "", fmt.Errorf("error expanding data directory: %w", err)
	}
	customKeyDir := filepath.Join(datapath, "custom-keys")
	info, err := os.Stat(customKeyDir)
	if os.IsNotExist(err) || !info.IsDir() {
		return "", nil
	}

	// Get the custom keystore files
	files, err := ioutil.ReadDir(customKeyDir)
	if err != nil {
		return "", fmt.Errorf("error enumerating custom keystores: %w", err)
	}
	if len(files) == 0 {
		return "", nil
	}

	// Get the pubkeys for the custom keystores
	pubkeyPasswords := map[string]string{}
	for _, file := range files {
		// Read the file
		bytes, err := ioutil.ReadFile(filepath.Join(customKeyDir, file.Name()))
		if err != nil {
			return "", fmt.Errorf("error reading custom keystore %s: %w", file.Name(), err)
		}

		// Deserialize it
		keystore := api.ValidatorKeystore{}
		err = json.Unmarshal(bytes, &keystore)
		if err != nil {
			return "", fmt.Errorf("error deserializing custom keystore %s: %w", file.Name(), err)
		}

		if keystore.Pubkey == pubkey {
			// Found it, prompt for the password
			password := cliutils.PromptPassword(
				fmt.Sprintf("Please enter the password that the keystore for %s was encrypted with:", pubkey.Hex()), "^.*$", "",
			)

			formattedPubkey := strings.ToUpper(hexutils.RemovePrefix(pubkey.Hex()))
			pubkeyPasswords[formattedPubkey] = password

			fmt.Println()
			break
		}
	}

	if len(pubkeyPasswords) == 0 {
		return "", fmt.Errorf("couldn't find the keystore for validator %s in the custom-keys directory; if you want to import this key into the Smartnode stack, you will need to put its keystore file into custom-keys first")
	}

	// Store it in the file
	fileBytes, err := yaml.Marshal(pubkeyPasswords)
	if err != nil {
		return "", fmt.Errorf("error serializing keystore passwords file: %w", err)
	}
	passwordFile := filepath.Join(datapath, "custom-key-passwords")
	err = ioutil.WriteFile(passwordFile, fileBytes, 0600)
	if err != nil {
		return "", fmt.Errorf("error writing keystore passwords file: %w", err)
	}

	return passwordFile, nil

}<|MERGE_RESOLUTION|>--- conflicted
+++ resolved
@@ -6,13 +6,8 @@
 	"io/ioutil"
 	"net/http"
 	"os"
-<<<<<<< HEAD
-	"os/exec"
-	"path/filepath"
-=======
 	"path/filepath"
 	"sort"
->>>>>>> 82621a33
 	"strconv"
 	"strings"
 	"time"
